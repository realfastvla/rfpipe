#!/usr/bin/env python
# -*- coding: utf-8 -*-

# Note: To use the 'upload' functionality of this file, you must:
#   $ pip install twine

import os
import sys
from shutil import rmtree

from setuptools import find_packages, setup, Command

# Package meta-data.
NAME = 'rfpipe'
DESCRIPTION = 'Radio interferometric transient search pipeline for realfast'
URL = 'http://github.com/realfastvla/rfpipe'
EMAIL = 'claw@astro.berkeley.edu'
AUTHOR = 'Casey Law'

# What packages are required for this module to be executed?
REQUIRED = ['numpy', 'scipy', 'pwkit', 'sdmpy', 'pyfftw', 'bokeh', 'cython', 'scikit-learn',
            'attrs', 'future', 'astropy', 'pyyaml', 'numba', 'hdbscan<0.8.19', 'fuzzywuzzy',
<<<<<<< HEAD
            'matplotlib'],
=======
            'kalman_detector'],
>>>>>>> 3d242638
            # optional 'rfgpu', 'distributed'

# The rest you shouldn't have to touch too much :)
# ------------------------------------------------
# Except, perhaps the License and Trove Classifiers!
# If you do change the License, remember to change the Trove Classifier for that!

here = os.path.abspath(os.path.dirname(__file__))

# Import the README and use it as the long-description.
# Note: this will only work if 'README.rst' is present in your MANIFEST.in file!
#with io.open(os.path.join(here, 'README.rst'), encoding='utf-8') as f:
#    long_description = '\n' + f.read()
long_description = """rfpipe supports fast transient searching of radio interferometric data.
This is written as part of the realfast project will perform real-time commensal
fast radio transient searches at the Very Large Array. rfpipe supports both
real-time and offline searches, GPU and CPU algorithms, and reproducible analysis of
transients found by realfast. More project info at http://realfast.io.
"""

# Load the package's __version__.py module as a dictionary.
with open(os.path.join(here, NAME, 'version.py')) as f:
    exec(f.read())


class PublishCommand(Command):
    """Support setup.py publish."""

    description = 'Build and publish the package.'
    user_options = []
    
    @staticmethod
    def status(s):
        """Prints things in bold."""
        print('\033[1m{0}\033[0m'.format(s))

    def initialize_options(self):
        pass

    def finalize_options(self):
        pass

    def run(self):
        try:
            self.status('Removing previous buildsâ¦')
            rmtree(os.path.join(here, 'dist'))
        except FileNotFoundError:
            pass

        self.status('Building Source and Wheel (universal) distributionâ¦')
        os.system('{0} setup.py sdist bdist_wheel --universal'.format(sys.executable))

        self.status('Uploading the package to PyPi via Twineâ¦')
        os.system('twine upload dist/*')

        sys.exit()


# Where the magic happens:
setup(
    name=NAME,
    version=__version__,
    description=DESCRIPTION,
    long_description=long_description,
    author=AUTHOR,
    author_email=EMAIL,
    url=URL,
    packages=find_packages(exclude=('tests',)),
    package_data={NAME: ["tests/data/*xml", "tests/data/realfast.yml"]},
    # If your package is a single module, use this instead of 'packages':
    # py_modules=['mypackage'],

    # entry_points={
    #     'console_scripts': ['mycli=mymodule:cli'],
    # },
    install_requires=REQUIRED,
    include_package_data=True,
    license='BSD',
    classifiers=[
        # Trove classifiers
        # Full list: https://pypi.python.org/pypi?%3Aaction=list_classifiers
        'License :: OSI Approved :: BSD License',
        'Programming Language :: Python',
        'Programming Language :: Python :: 2.7',
        'Programming Language :: Python :: 3.6',
    ],
    # $ setup.py publish support. 
    cmdclass={
        'publish': PublishCommand,
    },
)<|MERGE_RESOLUTION|>--- conflicted
+++ resolved
@@ -20,11 +20,7 @@
 # What packages are required for this module to be executed?
 REQUIRED = ['numpy', 'scipy', 'pwkit', 'sdmpy', 'pyfftw', 'bokeh', 'cython', 'scikit-learn',
             'attrs', 'future', 'astropy', 'pyyaml', 'numba', 'hdbscan<0.8.19', 'fuzzywuzzy',
-<<<<<<< HEAD
-            'matplotlib'],
-=======
-            'kalman_detector'],
->>>>>>> 3d242638
+            'matplotlib', 'kalman_detector']
             # optional 'rfgpu', 'distributed'
 
 # The rest you shouldn't have to touch too much :)
