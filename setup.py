#!/usr/bin/env python
# -*- coding: utf-8 -*-

# Note: To use the 'upload' functionality of this file, you must:
#   $ pip install twine

import os
import sys
from shutil import rmtree

from setuptools import find_packages, setup, Command

# Package meta-data.
NAME = 'rfpipe'
DESCRIPTION = 'Radio interferometric transient search pipeline for realfast'
URL = 'http://github.com/realfastvla/rfpipe'
EMAIL = 'claw@astro.berkeley.edu'
AUTHOR = 'Casey Law'

# What packages are required for this module to be executed?
REQUIRED = ['numpy', 'scipy', 'pwkit', 'sdmpy', 'pyfftw', 'bokeh', 'cython', 'scikit-learn',
<<<<<<< HEAD
            'attrs', 'future', 'astropy', 'pyyaml', 'numba', 'hdbscan', 'fuzzywuzzy', 'matplotlib'],
=======
            'attrs', 'future', 'astropy', 'pyyaml', 'numba', 'hdbscan<0.8.19', 'fuzzywuzzy'],
>>>>>>> 86a68426
            # optional 'rfgpu', 'distributed'

# The rest you shouldn't have to touch too much :)
# ------------------------------------------------
# Except, perhaps the License and Trove Classifiers!
# If you do change the License, remember to change the Trove Classifier for that!

here = os.path.abspath(os.path.dirname(__file__))

# Import the README and use it as the long-description.
# Note: this will only work if 'README.rst' is present in your MANIFEST.in file!
#with io.open(os.path.join(here, 'README.rst'), encoding='utf-8') as f:
#    long_description = '\n' + f.read()
long_description = """rfpipe supports fast transient searching of radio interferometric data.
This is written as part of the realfast project will perform real-time commensal
fast radio transient searches at the Very Large Array. rfpipe supports both
real-time and offline searches, GPU and CPU algorithms, and reproducible analysis of
transients found by realfast. More project info at http://realfast.io.
"""

# Load the package's __version__.py module as a dictionary.
with open(os.path.join(here, NAME, 'version.py')) as f:
    exec(f.read())


class PublishCommand(Command):
    """Support setup.py publish."""

    description = 'Build and publish the package.'
    user_options = []
    
    @staticmethod
    def status(s):
        """Prints things in bold."""
        print('\033[1m{0}\033[0m'.format(s))

    def initialize_options(self):
        pass

    def finalize_options(self):
        pass

    def run(self):
        try:
            self.status('Removing previous buildsâ¦')
            rmtree(os.path.join(here, 'dist'))
        except FileNotFoundError:
            pass

        self.status('Building Source and Wheel (universal) distributionâ¦')
        os.system('{0} setup.py sdist bdist_wheel --universal'.format(sys.executable))

        self.status('Uploading the package to PyPi via Twineâ¦')
        os.system('twine upload dist/*')

        sys.exit()


# Where the magic happens:
setup(
    name=NAME,
    version=__version__,
    description=DESCRIPTION,
    long_description=long_description,
    author=AUTHOR,
    author_email=EMAIL,
    url=URL,
    packages=find_packages(exclude=('tests',)),
    package_data={NAME: ["tests/data/*xml", "tests/data/realfast.yml"]},
    # If your package is a single module, use this instead of 'packages':
    # py_modules=['mypackage'],

    # entry_points={
    #     'console_scripts': ['mycli=mymodule:cli'],
    # },
    install_requires=REQUIRED,
    include_package_data=True,
    license='BSD',
    classifiers=[
        # Trove classifiers
        # Full list: https://pypi.python.org/pypi?%3Aaction=list_classifiers
        'License :: OSI Approved :: BSD License',
        'Programming Language :: Python',
        'Programming Language :: Python :: 2.7',
        'Programming Language :: Python :: 3.6',
    ],
    # $ setup.py publish support. 
    cmdclass={
        'publish': PublishCommand,
    },
)<|MERGE_RESOLUTION|>--- conflicted
+++ resolved
@@ -19,11 +19,8 @@
 
 # What packages are required for this module to be executed?
 REQUIRED = ['numpy', 'scipy', 'pwkit', 'sdmpy', 'pyfftw', 'bokeh', 'cython', 'scikit-learn',
-<<<<<<< HEAD
-            'attrs', 'future', 'astropy', 'pyyaml', 'numba', 'hdbscan', 'fuzzywuzzy', 'matplotlib'],
-=======
-            'attrs', 'future', 'astropy', 'pyyaml', 'numba', 'hdbscan<0.8.19', 'fuzzywuzzy'],
->>>>>>> 86a68426
+            'attrs', 'future', 'astropy', 'pyyaml', 'numba', 'hdbscan<0.8.19', 'fuzzywuzzy',
+            'matplotlib'],
             # optional 'rfgpu', 'distributed'
 
 # The rest you shouldn't have to touch too much :)
