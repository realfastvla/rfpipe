from __future__ import print_function, division, absolute_import, unicode_literals
from builtins import bytes, dict, object, range, map, input, str
from future.utils import itervalues, viewitems, iteritems, listvalues, listitems
from io import open

import rfpipe
import pytest
from astropy import time
from numpy import degrees

tparams = [(0, 0, 0, 5e-3, 0.3, 0.0001, 0.0),]
# simulate no flag, transient/no flag, transient/flag
inprefs = [({'flaglist': [], 'chans': list(range(32)),
             'spw': [0], 'savecandcollection': True, 'savenoise': True,
             'fftmode': 'fftw', 'searchtype': 'imagek'}, 1),
           ({'simulated_transient': tparams, 'dmarr': [0,1,2], 'dtarr': [1,2],
             'savecanddata': True, 'savenoise': True, 'saveplots': True,
             'timesub': None, 'fftmode': 'fftw', 'searchtype': 'imagek',
             'sigma_image1': 10, 'sigma_kalman': 1,
             'clustercands': True, 'flaglist': []}, 2),]
#           ({'simulated_transient': tparams, 'dmarr': [0], 'dtarr': [1],
#             'savecands': True, 'savenoise': True,
#             'sigma_image1': 10, 'sigma_kalman': 1, 'sigma_arm': 2,
#             'sigma_arms': 4, 'timesub': None, 'fftmode': 'fftw',
#             'searchtype': 'armkimage', 'flaglist': []}, 2)  # sigma_arms forced very low
#TODO:      support arbitrary channel selection and
#           {'read_tdownsample': 2, 'read_fdownsample': 2, 'npix_max': 512},


@pytest.fixture(scope="module", params=inprefs)
def mockstate(request):
    inprefs, scan = request.param
    t0 = time.Time.now().mjd
    meta = rfpipe.metadata.mock_metadata(t0, t0+0.1/(24*3600), 20, 4, 32*4, 2,
                                         5e3, scan=scan, datasource='sim',
                                         antconfig='D')
    return rfpipe.state.State(inmeta=meta, inprefs=inprefs)


# simulate two DMs
@pytest.fixture(scope="module")
def mockdata(mockstate):
    segment = 0
    data = rfpipe.source.read_segment(mockstate, segment)
    return rfpipe.source.data_prep(mockstate, segment, data)


def test_dataprep(mockstate, mockdata):
    assert mockdata.shape == mockstate.datashape


def test_noise(mockstate, mockdata):
    for noises in rfpipe.candidates.iter_noise(mockstate.noisefile):
        assert len(noises)


def test_pipelinescan(mockstate):
    cc = rfpipe.pipeline.pipeline_scan(mockstate)
    if mockstate.prefs.simulated_transient is not None:
        rfpipe.candidates.makesummaryplot(mockstate.candsfile)
    assert cc is not None


def test_phasecenter_detection():
    inprefs = {'simulated_transient': [(0, 0, 0, 5e-3, 0.3, 0., 0.),
                                       (0, 9, 0, 5e-3, 0.3, 0., 0.),
                                       (0, 10, 0, 5e-3, 0.3, 0.001, 0.),
                                       (0, 19, 0, 5e-3, 0.3, 0.001, 0.)],
               'dmarr': [0], 'dtarr': [1], 'timesub': None, 'fftmode': 'fftw', 'searchtype': 'image',
               'sigma_image1': 10, 'flaglist': []}

    t0 = time.Time.now().mjd
    meta = rfpipe.metadata.mock_metadata(t0, t0+0.1/(24*3600), 20, 4, 32*4, 2,
                                         5e3, scan=1, datasource='sim',
                                         antconfig='D')

    print("Try no phasecenter shift")
    st = rfpipe.state.State(inmeta=meta, inprefs=inprefs)
    cc = rfpipe.pipeline.pipeline_scan(st)
    assert all(cc.array['l1'][0:2] == 0.)
    assert not any(cc.array['l1'][2:] == 0.)
    assert all(cc.array['m1'] == 0.)

<<<<<<< HEAD
=======
    print("Try phasecenter shift at integration 10")
    meta['phasecenters'] = [(t0, t0+0.05/(24*3600), 0., 0.),
                            (t0+0.05/(24*3600), t0+0.1/(24*3600), degrees(0.001), 0.)]
    st = rfpipe.state.State(inmeta=meta, inprefs=inprefs)
    cc = rfpipe.pipeline.pipeline_scan(st)
    assert all(cc.array['l1'] == 0.)
    assert all(cc.array['m1'] == 0.)

>>>>>>> 86a68426
    print("Try phasecenter shift at integration 19")
    meta['phasecenters'] = [(t0, t0+0.095/(24*3600), 0., 0.),
                            (t0+0.095/(24*3600), t0+0.1/(24*3600), degrees(0.001), 0.)]
    st = rfpipe.state.State(inmeta=meta, inprefs=inprefs)
    cc = rfpipe.pipeline.pipeline_scan(st)
<<<<<<< HEAD
    assert not all(cc.array['l1'] == 0.)
=======
    assert cc.array['l1'][2] != 0.
>>>>>>> 86a68426
    assert all(cc.array['m1'] == 0.)<|MERGE_RESOLUTION|>--- conflicted
+++ resolved
@@ -81,25 +81,10 @@
     assert not any(cc.array['l1'][2:] == 0.)
     assert all(cc.array['m1'] == 0.)
 
-<<<<<<< HEAD
-=======
     print("Try phasecenter shift at integration 10")
     meta['phasecenters'] = [(t0, t0+0.05/(24*3600), 0., 0.),
                             (t0+0.05/(24*3600), t0+0.1/(24*3600), degrees(0.001), 0.)]
     st = rfpipe.state.State(inmeta=meta, inprefs=inprefs)
     cc = rfpipe.pipeline.pipeline_scan(st)
     assert all(cc.array['l1'] == 0.)
-    assert all(cc.array['m1'] == 0.)
-
->>>>>>> 86a68426
-    print("Try phasecenter shift at integration 19")
-    meta['phasecenters'] = [(t0, t0+0.095/(24*3600), 0., 0.),
-                            (t0+0.095/(24*3600), t0+0.1/(24*3600), degrees(0.001), 0.)]
-    st = rfpipe.state.State(inmeta=meta, inprefs=inprefs)
-    cc = rfpipe.pipeline.pipeline_scan(st)
-<<<<<<< HEAD
-    assert not all(cc.array['l1'] == 0.)
-=======
-    assert cc.array['l1'][2] != 0.
->>>>>>> 86a68426
     assert all(cc.array['m1'] == 0.)