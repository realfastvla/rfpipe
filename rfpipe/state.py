--- conflicted
+++ resolved
@@ -6,11 +6,7 @@
 import os
 import numpy as np
 from astropy import time
-<<<<<<< HEAD
 from rfpipe import util, version
-=======
-from rfpipe import version
->>>>>>> 6c84486c
 import pwkit.environments.casa.util as casautil
 
 import logging
@@ -230,11 +226,8 @@
                     min_cluster_size, min_samples = self.prefs.clustercands
                     logger.info('\t Clustering candidates wth min_cluster_size={0} and min_samples={1}'
                                 .format(min_cluster_size, min_samples))
-<<<<<<< HEAD
                     if min_cluster_size <= len(self.dtarr):
                         logger.warning("min_cluster_size should be > len(dtarr) for best results")
-=======
->>>>>>> 6c84486c
                 elif isinstance(self.prefs.clustercands, bool):
                     if self.prefs.clustercands:
                         logger.info('\t Clustering candidates wth default parameters')
@@ -300,10 +293,6 @@
             return self.prefs.dmarr
         else:
             if not hasattr(self, '_dmarr'):
-<<<<<<< HEAD
-=======
-                from rfpipe import util
->>>>>>> 6c84486c
                 self._dmarr = util.calc_dmarr(self)
             return self._dmarr
 
