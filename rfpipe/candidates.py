from __future__ import print_function, division, absolute_import, unicode_literals
from builtins import bytes, dict, object, range, map, input, str
from future.utils import itervalues, viewitems, iteritems, listvalues, listitems
from io import open

import pickle
import os
from copy import deepcopy
import numpy as np
from math import cos, radians
from numpy.lib.recfunctions import append_fields
from collections import OrderedDict
import matplotlib as mpl
from astropy import time, coordinates
mpl.use('Agg')
import matplotlib.pyplot as plt
from matplotlib.backends.backend_agg import FigureCanvasAgg
from rfpipe import version, fileLock
from bokeh.plotting import ColumnDataSource, Figure, save, output_file
from scipy.stats import mstats
from scipy import signal
from bokeh.models import HoverTool
from bokeh.models import Row
from collections import OrderedDict
import hdbscan

import logging
logger = logging.getLogger(__name__)

class CandData(object):
    """ Object that bundles data from search stage to candidate visualization.
    Provides some properties for the state of the phased data and candidate.
    """

    def __init__(self, state, loc, image, data, **kwargs):
        """ Instantiate with pipeline state, candidate location tuple,
        image, and resampled data phased to candidate.
        TODO: Need to use search_dimensions to infer candloc meaning
        """

        self.state = state
        self.loc = tuple(loc)
        self.image = image
        self.data = np.ma.masked_equal(data, 0j)
        if 'snrk' in kwargs:  # hack to allow detection level calculation in
            self.snrk = kwargs['snrk']
        else:
            self.snrk = None
        if 'snrarms' in kwargs:  # hack to allow detection level calculation in
            self.snrarms = kwargs['snrarms']
        else:
            self.snrarms = None
        if 'cluster' in kwargs:
            self.cluster = kwargs['cluster']
        else:
            self.cluster = None
        if 'clustersize' in kwargs:
            self.clustersize = kwargs['clustersize']
        else:
            self.clustersize = None

        assert len(loc) == len(self.state.search_dimensions), ("candidate location "
                                                          "should set each of "
                                                          "the st.search_dimensions")

    def __repr__(self):
        return 'CandData for scanId {0} at loc {1}'.format(self.state.metadata.scanId, self.loc)

    @property
    def searchtype(self):
        return self.state.prefs.searchtype

    @property
    def features(self):
        return self.state.features

    @property
    def snrtot(self):
        """ Optimal SNR given searchtype (e.g., snr1 with snrk, if snrk measured)
        Note that snrk can be calclated after detection, so snrtot represents post detection
        significance.
        """

        if self.state.prefs.searchtype in ['image', 'imagek', 'armkimage']:
            return (self.snrk**2 + self.snr1**2)**0.5
        elif self.state.prefs.searchtype == 'armk':
            return (self.snrk**2 + self.snrarms**2)**0.5

    @property
    def snr1(self):
# TODO: find good estimate for both CPU and GPU
#       imstd = util.madtostd(image)  # outlier resistant
        return self.image.max()/self.image.std()

    @property
    def immax1(self):
        return self.image.max()

    @property
    def l1(self):
        return self.peak_lm[0]

    @property
    def m1(self):
        return self.peak_lm[1]

    @property
    def spec(self):
        return self.data.real.mean(axis=2)[self.integration_rel]

    @property
    def specstd(self):
        return self.spec.std()

    @property
    def specskew(self):
        return mstats.skew(self.spec)

    @property
    def speckur(self):
        return mstats.kurtosis(self.spec)

    @property
    def imskew(self):
        return mstats.skew(self.image.flatten())

    @property
    def imkur(self):
        return mstats.kurtosis(self.image.flatten())

    @property
    def lc(self):
        return self.data.real.mean(axis=2).mean(axis=1)

    @property
    def tskew(self):
        return mstats.skew(self.lc)

    @property
    def tkur(self):
        return mstats.kurtosis(self.lc)

    @property
    def integration_rel(self):
        """ Candidate integration relative to data time window
        """

        if self.loc[1] < self.state.prefs.timewindow//2:
            return self.loc[1]
        else:
            return self.state.prefs.timewindow//2

    @property
    def peak_lm(self):
        """
        """

        return self.state.pixtolm(self.peak_xy)

    @property
    def peak_xy(self):
        """ Peak pixel in image
        Only supports positive peaks for now.
        """

        return np.where(self.image == self.image.max())

    @property
    def time_top(self):
        """ Time in mjd where burst is at top of band
        """

        return (self.state.segmenttimes[self.loc[0]][0] +
                (self.loc[1]*self.state.inttime)/(24*3600))

    @property
    def candid(self):
        scanId = self.state.metadata.scanId
        segment, integration, dmind, dtind, beamnum = self.loc
        return '{0}_seg{1}-i{2}-dm{3}-dt{4}'.format(scanId, segment, integration, dmind, dtind)


class CandCollection(object):
    """ Wrap candidate array with metadata and
    prefs to be attached and pickled.
    """

    def __init__(self, array=np.array([]), prefs=None, metadata=None):
        self.array = array
        self.prefs = prefs
        self.metadata = metadata
        self.rfpipe_version = version.__version__
        self._state = None
        self.soltime = None
        self.canddata = []
        # TODO: pass in segmenttimes here to avoid recalculating during search?

    def __repr__(self):
        if self.metadata is not None:
            return ('CandCollection for {0}, scan {1}, segment {2} with {3} candidate{4}'
                    .format(self.metadata.datasetId, self.metadata.scan, self.segment,
                            len(self), 's'[not len(self)-1:]))
        else:
            return ('CandCollection with {0} rows'.format(len(self.array)))

    def __len__(self):
        """ Removes locs with integration < 0, which is a flag
        """

        goodlocs = [loc for loc in self.locs if loc[1] >= 0]
        return len(goodlocs)

    def __add__(self, cc):
        """ Allow candcollections to be added within a given scan.
        (same dmarr, dtarr, segmenttimes)
        Adding empty cc ok, too.
        """

        later = CandCollection(prefs=self.prefs, metadata=self.metadata,
                               array=self.array.copy())
        # TODO: update to allow different simulated_transient fields that get added into single list
        assert self.prefs.name == cc.prefs.name, "Cannot add collections with different preference name/hash"
        assert self.state.dmarr == cc.state.dmarr,  "Cannot add collections with different dmarr"
        assert self.state.dtarr == cc.state.dtarr,  "Cannot add collections with different dmarr"

        # standard case
        if self.state.nsegment == cc.state.nsegment:
            assert (self.state.segmenttimes == cc.state.segmenttimes).all(),  "Cannot add collections with different segmenttimes"
        # OTF case (one later than the other)
        else:
            if self.state.nsegment > cc.state.nsegment:
                assert self.metadata.starttime_mjd == cc.metadata.starttime_mjd, "OTF segments should have same start time"
                assert (self.state.segmenttimes[:cc.state.nsegment] == cc.state.segmenttimes).all(),  "OTF segments should have shared segmenttimes"

            elif self.state.nsegment < cc.state.nsegment:
                assert self.metadata.starttime_mjd == cc.metadata.starttime_mjd, "OTF segments should have same start time"
                assert (self.state.segmenttimes == cc.state.segmenttimes[:self.state.nsegment]).all(),  "OTF segments should have shared segmenttimes"
                later = CandCollection(prefs=cc.prefs, metadata=cc.metadata,
                                       array=cc.array.copy())

        # combine candidate arrays
<<<<<<< HEAD
        if len(later.array) and len(cc.array):
            later.array = np.concatenate((later.array.copy(), cc.array.copy()))
        elif not len(later.array) and len(cc.array):
            later.array = cc.array.copy()
=======
        if len(later) and len(cc):
            later.array = np.concatenate((later.array, cc.array))
            if hasattr(later, 'canddata'):
                later.canddata += cc.canddata
        elif not len(later) and len(cc):
            later.array = cc.array
            if hasattr(later, 'canddata'):
                later.canddata = cc.canddata
>>>>>>> ddb25965

        # combine prefs simulated_transient
        later.prefs.simulated_transient = later.prefs.simulated_transient or cc.prefs.simulated_transient

        return later

    def __radd__(self, other):
        """ Support recursive add so we can sum(ccs)
        """

        if other == 0:
            return self
        else:
            return self.__add__(other)

    def __getitem__(self, key):
        return CandCollection(array=self.array.take([key]), prefs=self.prefs,
                              metadata=self.metadata)

    @property
    def scan(self):
        if self.metadata is not None:
            return self.metadata.scan
        else:
            return None

    @property
    def segment(self):
        if len(self):
            segments = np.unique(self.array['segment'])
            if len(segments) == 1:
                return int(segments[0])
            elif len(segments) > 1:
                logger.warning("Multiple segments in this collection")
                return segments
        else:
            return None

    @property
    def locs(self):
        if len(self.array):
            return self.array[['segment', 'integration', 'dmind', 'dtind',
                               'beamnum']].tolist()
        else:
            return np.array([], dtype=int)

    @property
    def candmjd(self):
        """ Candidate MJD at top of band
        """

#        dt_inf = util.calc_delay2(1e5, self.state.freq.max(), self.canddm)
        t_top = np.array(self.state.segmenttimes)[self.array['segment'], 0] + (self.array['integration']*self.canddt)/(24*3600)

        return t_top

    @property
    def canddm(self):
        """ Candidate DM in pc/cm3
        """

        dmarr = np.array(self.state.dmarr)
        return dmarr[self.array['dmind']]

    @property
    def canddt(self):
        """ Candidate dt in seconds
        """

        dtarr = np.array(self.state.dtarr)
        return self.metadata.inttime*dtarr[self.array['dtind']]

    @property
    def candl(self):
        """ Return l1 for candidate (offset from phase center in RA direction)
        """
        #  beamnum not yet supported

        return self.array['l1']

    @property
    def candm(self):
        """ Return m1 for candidate (offset from phase center in Dec direction)
        """
        #  beamnum not yet supported

        return self.array['m1']

    @property
    def cluster(self):
        """ Return cluster label
        """

        if self.prefs.clustercands:
            return self.array['cluster']
        else:
            return None

    @property
    def clustersize(self):
        """ Return size of cluster
        """

        if self.prefs.clustercands:
            return self.array['clustersize']
        else:
            return None

    @property
    def snrtot(self):
        """ Optimal SNR, given fields in cc (quadrature sum)
        """
        fields = self.array.dtype.fields
        snr = 0.

        if 'snr1' in fields:
            snr += self.array['snr1']**2
        if 'snrk' in fields:
            snr += self.array['snrk']**2
        if 'snrarms' in fields:
            snr += self.array['snrkarms']**2

        return snr**0.5

    @property
    def state(self):
        """ Sets state by regenerating from the metadata and prefs.
        """

        from rfpipe import state

        if self._state is None:
            self._state = state.State(inmeta=self.metadata, inprefs=self.prefs,
                                      showsummary=False, validate=False)

        return self._state

    @property
    def mock_map(self):
        """ Look for mock in candcollection
        TODO: return values that help user know mocks found and missed.
        """
        
        if self.prefs.simulated_transient is not None:
            clusters = self.array['cluster'].astype(int)
            cl_rank, cl_count = calc_cluster_rank(self)
            mock_labels = []
            map_mocks = {}
            for mock in self.prefs.simulated_transient:
                (segment, integration, dm, dt, amp, l0, m0) = mock
                dmind0 = np.abs((np.array(self._state.dmarr)-dm)).argmin()
                dtind0 = np.abs((np.array(self._state.dtarr)-dt)).argmin()
                mockloc = (segment, integration, dmind0, dtind0, 0)

                if mockloc in self.locs:
                    label = clusters[self.locs.index(mockloc)]
                    mock_labels.append(label)
                    clustersize = cl_count[self.locs.index(mockloc)]
                    map_mocks[mock] = np.array(self.locs)[clusters == label].tolist()
                    logger.info("Found mock ({0}, {1}, {2:.2f}, {3:.2f}, {4:.2f}, {5:.4f}, {6:.4f}) at loc {7} with label {8} of size {9}"\
                     .format(segment, integration, dm, dt, amp, l0,\
                             m0 ,mockloc, label, clustersize))
                else:
                    map_mocks[mock] = []
                    mock_labels.append(-2)
                    logger.info("The mock ({0}, {1}, {2:.2f}, {3:.2f}, {4:.2f}, {5:.4f}, {6:.4f}) wasn't found at loc {7}"\
                     .format(segment, integration, dm, dt, amp, l0, m0 ,mockloc))
            return map_mocks, mock_labels
        else:
            return None

    def sdmname(self):
        """ Get name of SDM created by realfast based on naming convention
        """

        segment = self.segment
        segmenttimes = self.state.segmenttimes
        startTime = segmenttimes[segment][0]
        bdftime = int(time.Time(startTime, format='mjd').unix*1e3)
        return 'realfast_{0}_{1}'.format(self.state.metadata.datasetId, bdftime)


def cd_to_cc(canddata):
    """ Converts canddata into plot and a candcollection
    with added features from CandData instance.
    Returns structured numpy array of candidate features labels defined in
    st.search_dimensions.
    Generates png plot for peak cands, if so defined in preferences.
    """

    assert isinstance(canddata, CandData)

    logger.info('Calculating features for candidate.')

    st = canddata.state

    # TODO: should this be all features, calcfeatures, searchfeatures?
    featurelists = []
    for feature in st.searchfeatures:
        featurelists.append([canddata_feature(canddata, feature)])
    kwargs = dict(zip(st.searchfeatures, featurelists))

    candlocs = canddata_feature(canddata, 'candloc')
    kwargs['candloc'] = [candlocs]

    if canddata.cluster is not None:
        clusters = canddata_feature(canddata, 'cluster')
        kwargs['cluster'] = [clusters]
        clustersizes = canddata_feature(canddata, 'clustersize')
        kwargs['clustersize'] = [clustersizes]

    candcollection = make_candcollection(st, **kwargs)

    if st.prefs.returncanddata:
        candcollection.canddata = [canddata]

    return candcollection


def canddata_feature(canddata, feature):
    """ Calculate a feature (or candloc) from a canddata instance.
    feature must be name from st.features or 'candloc'.
    """

#    TODO: update this to take feature as canddata property

    if feature == 'candloc':
        return canddata.loc
    elif feature == 'snr1':
        return canddata.snr1
    elif feature == 'snrarms':
        return canddata.snrarms
    elif feature == 'snrk':
        return canddata.snrk
    elif feature == 'cluster':
        return canddata.cluster
    elif feature == 'clustersize':
        return canddata.clustersize
    elif feature == 'specstd':
        return canddata.specstd
    elif feature == 'specskew':
        return canddata.specskew
    elif feature == 'speckur':
        return canddata.speckur
    elif feature == 'immax1':
        return canddata.immax1
    elif feature == 'l1':
        return canddata.l1
    elif feature == 'm1':
        return canddata.m1
    elif feature == 'imskew':
        return canddata.imskew
    elif feature == 'imkur':
        return canddata.imkur
    elif feature == 'tskew':
        return canddata.tskew
    elif feature == 'tkur':
        return canddata.tkur
    else:
        raise NotImplementedError("Feature {0} calculation not implemented"
                                  .format(feature))


def make_candcollection(st, **kwargs):
    """ Construct a candcollection with columns set by keywords.
    Minimal cc has a candloc (segment, int, dmind, dtind, beamnum).
    Can also provide features as keyword/value pairs.
    keyword is the name of the column (e.g., "l1", "snr")
    and the value is a list of values of equal length as candlocs.
    """

    if len(kwargs):
        remove = []
        for k, v in iteritems(kwargs):
            if (len(v) == 0) and (k != 'candloc'):
                remove.append(k)
        for k in remove:
            _ = kwargs.pop(k)

        # assert 1-to-1 mapping of input lists
        assert 'candloc' in kwargs
        assert isinstance(kwargs['candloc'], list)
        for v in itervalues(kwargs):
            assert len(v) == len(kwargs['candloc'])

        candlocs = kwargs['candloc']
        features = [kw for kw in list(kwargs.keys())]
        features.remove('candloc')
        fields = []
        types = []
        for ff in st.search_dimensions + tuple(features):
            fields.append(str(ff))
            if ff in st.search_dimensions + ('cluster', 'clustersize'):
                tt = '<i4'
            else:
                tt = '<f4'
            types.append(str(tt))

        dtype = np.dtype({'names': fields, 'formats': types})
        array = np.zeros(len(candlocs), dtype=dtype)
        for i in range(len(candlocs)):
            ff = list(candlocs[i])
            for feature in features:
                ff.append(kwargs[feature][i])

            array[i] = tuple(ff)
        candcollection = CandCollection(array=array, prefs=st.prefs,
                                        metadata=st.metadata)
    else:
        candcollection = CandCollection(prefs=st.prefs,
                                        metadata=st.metadata)

    return candcollection


def cluster_candidates(cc, downsample_xy=1, returnclusterer=False, label_unclustered=True):
    """ Perform density based clustering on candidates using HDBSCAN
    parameters used for clustering: dm, time, l,m.
    label_unclustered adds new cluster label for each unclustered candidate.
    Returns label for each row in candcollection.
    """

    cc1 = deepcopy(cc)
    if len(cc1) > 1:
        if isinstance(cc1.prefs.clustercands, tuple):
            min_cluster_size, min_samples = cc1.prefs.clustercands
        elif isinstance(cc1.prefs.clustercands, bool):
            if cc1.prefs.clustercands:
                min_cluster_size = 5
                min_samples = 3
            else:
                logger.info("Not performing clustering")
                return cc1
        else:
            logger.warning("No clustering. prefs.clustercands value not valid: {0}."
                           .format(cc1.prefs.clustercands))
            return cc1

        logger.info("Clustering parameters set to ({0},{1}) and downsampling in xy by {2}."
                    .format(min_cluster_size, min_samples, downsample_xy))

        if min_cluster_size > len(cc1):
            logger.info("Setting min_cluster_size to number of cands {0}"
                        .format(len(cc1)))
            min_cluster_size = len(cc1)
        candl = cc1.candl
        candm = cc1.candm
        npixx = cc1.state.npixx
        npixy = cc1.state.npixy
        uvres = cc1.state.uvres

        dmind = cc1.array['dmind']
        dtind = cc1.array['dtind']
        dtarr = cc1.state.dtarr
        timearr_ind = cc1.array['integration']  # time index of all the candidates

        time_ind = np.multiply(timearr_ind, np.array(dtarr).take(dtind))
        peakx_ind, peaky_ind = cc1.state.calcpix(candl, candm, npixx, npixy,
                                                 uvres)
        data = np.transpose([peakx_ind//downsample_xy, peaky_ind//downsample_xy,
                             dmind, time_ind])

        clusterer = hdbscan.HDBSCAN(metric='hamming',
                                    min_cluster_size=min_cluster_size,
                                    min_samples=min_samples,
                                    cluster_selection_method='eom',
                                    allow_single_cluster=True).fit(data)
        nclustered = np.max(clusterer.labels_ + 1)
        nunclustered = len(np.where(clusterer.labels_ == -1)[0])

        logger.info("Found {0} clusters and {1} unclustered candidates for "
                    "min cluster size {2}"
                    .format(nclustered, nunclustered, min_cluster_size))

        labels = clusterer.labels_.astype(np.int32)
    else:
        clusterer = None
        labels = -1*np.ones(len(cc1), dtype=np.int32)

    if -1 in labels and label_unclustered:
        unclustered = np.where(labels == -1)[0]
        logger.info("Adding {0} unclustered candidates as individual clusters"
                    .format(len(unclustered)))
        newind = max(labels)
        for cli in unclustered:
            newind += 1
            labels[cli] = newind

    # TODO: rebuild array with new col or accept broken python 2 or create cc with 'cluster' set to -1
    if 'cluster' not in cc1.array.dtype.fields:
        cc1.array = append_fields(cc1.array, 'cluster', labels, usemask=False)
    else:
        cc1.array['cluster'] = labels

    if returnclusterer:
        return cc1, clusterer
    else:
        return cc1


def calc_cluster_rank(cc):
    """ Given cluster array of candcollection, calculate rank relative
    to total count in each cluster.
    Rank ranges from 1 (highest SNR in cluster) to total count in cluster.
    """

    assert 'cluster' in cc.array.dtype.fields

    # get count in cluster and snr rank of each in its cluster
    clusters = cc.array['cluster'].astype(int)
    cl_rank = np.zeros(len(clusters), dtype=int)
    cl_count = np.zeros(len(clusters), dtype=int)

    # TODO: check on best way to find max SNR with kalman, etc
    for cluster in np.unique(clusters):
        clusterinds = np.where(cluster == clusters)[0]
        snrs = cc.array['snr1'][clusterinds]
        cl_rank[clusterinds] = np.argsort(np.argsort(snrs)[::-1])+1 
        cl_count[clusterinds] = len(clusterinds)

    return cl_rank, cl_count


def save_cands(st, candcollection=None, canddata=None):
    """ Save candidate collection or cand data to pickle file.
    Collection saved as array with metadata and preferences attached.
    Writes to location defined by state using a file lock to allow multiple
    writers.
    """

    if canddata is not None:
        if st.prefs.savecanddata:
            logger.info('Saving CandData to {0}.'.format(st.candsfile))

            try:
                with fileLock.FileLock(st.candsfile+'.lock', timeout=60):
                    with open(st.candsfile, 'ab+') as pkl:
                        pickle.dump(canddata, pkl)

            except fileLock.FileLock.FileLockException:
                segment = canddata.loc[0]
                newcandsfile = ('{0}_seg{1}.pkl'
                                .format(st.candsfile.rstrip('.pkl'), segment))
                logger.warning('Candidate file writing timeout. '
                               'Spilling to new file {0}.'.format(newcandsfile))
                with open(newcandsfile, 'ab+') as pkl:
                    pickle.dump(canddata, pkl)
        else:
            logger.info('Not saving CandData.')

    if candcollection is not None:
        if st.prefs.savecandcollection:
            # canddata saved in reproduce_candcollection
            if hasattr(candcollection, 'canddata'):
                delattr(candcollection, 'canddata')

            logger.info('Saving {0} candidate{1} to {2}.'
                        .format(len(candcollection),
                                's'[not len(candcollection)-1:], st.candsfile))

            try:
                with fileLock.FileLock(st.candsfile+'.lock', timeout=60):
                    with open(st.candsfile, 'ab+') as pkl:
                        pickle.dump(candcollection, pkl)

            except fileLock.FileLock.FileLockException:
                segment = candcollection.segment
                newcandsfile = ('{0}_seg{1}.pkl'
                                .format(st.candsfile.rstrip('.pkl'), segment))
                logger.warning('Candidate file writing timeout. '
                               'Spilling to new file {0}.'.format(newcandsfile))
                with open(newcandsfile, 'ab+') as pkl:
                    pickle.dump(candcollection, pkl)
        else:
            logger.info('Not saving candcollection.')


def pkl_to_h5(pklfile, save_png=True, outdir=None, show=False):
    """ Read candidate pkl file and save h5 file
    """

    cds = list(iter_cands(pklfile, select='canddata'))
    cds_to_h5(cds, save_png=save_png, outdir=outdir, show=show)


def cds_to_h5(cds, save_png=True, outdir=None, show=False):
    """ Convert list of canddata objects to h5 file
    """

    for cd in cds:
        logger.info('Processing candidate at candloc {0}'.format(cd.loc))
        if cd.data.any():
            cand = cd_to_fetch(cd, classify=False, save_h5=True, save_png=save_png,
                               outdir=outdir, show=show)
        else:
            logger.warning('Canddata is empty. Skipping Candidate')


fetchmodel = None
tfgraph = None


def cd_to_fetch(cd, classify=True, save_h5=False, save_png=False, outdir=None,
                show=False, f_size=256, t_size=256, dm_size=256):
    """ Read canddata object for classification in fetch.
    Optionally save png or h5.
    """

    import h5py
    from rfpipe.search import make_dmt
    from skimage.transform import resize

    dtarr_ind = cd.loc[3]
    width_m = cd.state.dtarr[dtarr_ind]
    timewindow = cd.state.prefs.timewindow
    tsamp = cd.state.inttime*width_m
    dm = cd.state.dmarr[cd.loc[2]]
    ft_dedisp = np.flip(np.abs(cd.data.sum(axis=2).T), axis=0)
    chan_freqs = np.flip(cd.state.freq*1000, axis=0)  # from high to low, MHz
    nf, nt = np.shape(ft_dedisp)

    logger.info('Size of the FT array is ({0}, {1})'.format(nf, nt))

    # If timewindow is not set, then set it to the number of time bins
    if nt != timewindow:
        logger.info('Setting timewindow equal to nt = {0}'.format(nt))
        timewindow = nt

    try:
        assert nf == len(chan_freqs)
    except AssertionError as err:
        logger.exception("Number of frequency channel in data should match the frequency list")
        raise err

    if dm is not 0:
        dm_start = 0
        dm_end = 2*dm
    else:
        dm_start = -10
        dm_end = 10

    logger.info('Generating DM-time for DM range {0:.2f}--{1:.2f} pc/cm3'
                .format(dm_start, dm_end))
    # note that dmt range assuming data already dispersed to dm
    dmt = make_dmt(ft_dedisp, dm_start-dm, dm_end-dm, 256, chan_freqs/1000, tsamp)

    reshaped_ft = resize(ft_dedisp, (f_size, nt), anti_aliasing=True)

    if nt == t_size:
        reshaped_dmt = dmt
    elif nt > t_size:
        reshaped_dmt = resize(dmt, (dm_size, t_size), anti_aliasing=True)
        reshaped_ft = resize(reshaped_ft, (f_size, t_size), anti_aliasing=True)
    else:
        reshaped_ft = pad_along_axis(reshaped_ft, target_length=t_size, loc='both', axis=1, mode='median')
        reshaped_dmt = pad_along_axis(dmt, target_length=t_size, loc='both', axis=1, mode='median')

    logger.info('FT reshaped to {0}'.format(reshaped_ft.shape))
    logger.info('DMT reshaped to {0}'.format(reshaped_dmt.shape))

    segment, candint, dmind, dtind, beamnum = cd.loc
    if outdir is not None:
        fnout = outdir+'cands_{0}_seg{1}-i{2}-dm{3}-dt{4}'.format(cd.state.fileroot, segment, candint, dmind, dtind)
    else:
        fnout = 'cands_{0}_seg{1}-i{2}-dm{3}-dt{4}'.format(cd.state.fileroot, segment, candint, dmind, dtind)

    if save_h5:
        with h5py.File(fnout+'.h5', 'w') as f:
            freq_time_dset = f.create_dataset('data_freq_time', data=reshaped_ft)
            freq_time_dset.dims[0].label = b"time"
            freq_time_dset.dims[1].label = b"frequency"

            dm_time_dset = f.create_dataset('data_dm_time', data=reshaped_dmt)
            dm_time_dset.dims[0].label = b"dm"
            dm_time_dset.dims[1].label = b"time"

        logger.info('Saved h5 as {0}.h5'.format(fnout))

    if save_png:
        if nt > t_size:
            ts = np.arange(timewindow)*tsamp
        else:
            ts = np.arange(t_size)*tsamp
        fig, ax = plt.subplots(nrows=2, ncols=1, figsize=(8, 10), sharex=True)
        ax[0].imshow(reshaped_ft, aspect='auto',
                     extent=[ts[0], ts[-1], np.min(chan_freqs),
                             np.max(chan_freqs)])
        ax[0].set_ylabel('Freq')
        ax[0].title.set_text('Dedispersed FT')
        ax[1].imshow(reshaped_dmt, aspect='auto', extent=[ts[0], ts[-1],
                                                          dm+1*dm, dm-dm])
        ax[1].set_ylabel('DM')
        ax[1].title.set_text('DM-Time')
        ax[1].set_xlabel('Time (s)')
        plt.tight_layout()
        plt.savefig(fnout+'.png')
        logger.info('Saved png as {0}.png'.format(fnout))
        if show:
            plt.show()
        else:
            plt.close()

    cand = prepare_to_classify(reshaped_ft, reshaped_dmt)

    if classify:
        from fetch.utils import get_model
        import tensorflow as tf
        global fetchmodel
        global tfgraph

        if fetchmodel is None and tfgraph is None:
            fetchmodel = get_model('a')
            tfgraph = tf.get_default_graph()

        with tfgraph.as_default():
            preds = fetchmodel.predict(cand).tolist()
            logger.info("Fetch probabilities {0}".format(preds))
            frbprob = preds[0][1]
        return frbprob
    else:
        return cand


def pad_along_axis(array, target_length, loc='end', axis=0, **kwargs):
    """
    :param array: Input array to pad
    :param target_length: Required length of the axis
    :param loc: Location to pad: start: pad in beginning, end: pad in end, else: pad equally on both sides
    :param axis: Axis to pad along
    :return:
    """

    pad_size = target_length - array.shape[axis]
    axis_nb = len(array.shape)

    if pad_size < 0:
        return array

    npad = [(0, 0) for x in range(axis_nb)]

    if loc == 'start':
        npad[axis] = (pad_size, 0)
    elif loc == 'end':
        npad[axis] = (0, pad_size)
    else:
        if pad_size % 2 == 0:
            npad[axis] = (pad_size // 2, pad_size // 2)
        else:
            npad[axis] = (pad_size // 2, pad_size // 2 + 1)

    return np.pad(array, pad_width=npad, **kwargs)


def crop(data, start_sample, length, axis):
    """
    :param data: Data array to crop
    :param start_sample: Sample to start the output cropped array
    :param length: Final Length along the axis of the output
    :param axis: Axis to crop
    :return:
    """

    if data.shape[axis] > start_sample + length:
        if axis:
            return data[:, start_sample:start_sample + length]
        else:
            return data[start_sample:start_sample + length, :]
    elif data.shape[axis] == length:
        return data
    else:
        raise OverflowError('Specified length exceeds the size of data')


def prepare_to_classify(ft, dmt):
    """ Data prep and packaging for input to fetch.
    """

    data_ft = signal.detrend(np.nan_to_num(ft))
    data_ft /= np.std(data_ft)
    data_ft -= np.median(data_ft)
    data_dt = np.nan_to_num(dmt)
    data_dt /= np.std(data_dt)
    data_dt -= np.median(data_dt)
    X = np.reshape(data_ft, (256, 256, 1))
    Y = np.reshape(data_dt, (256, 256, 1))

    X[X != X] = 0.0
    Y[Y != Y] = 0.0
    X = X.reshape(-1, 256, 256, 1)
    Y = Y.reshape(-1, 256, 256, 1)

    X = X.copy(order='C')
    Y = Y.copy(order='C')

    payload = {"data_freq_time": X, "data_dm_time": Y}
    return payload


def iter_cands(candsfile, select='candcollection'):
    """ Iterate through (new style) candsfile and return either
    a candidatecollection or canddata.
    select defines what kind of object to return:
    - 'canddata' is heavier object with image and spectrum (used to make plots)
    - 'candcollection' is lighter object with features.
    """

    assert select.lower() in ['candcollection', 'canddata']

    try:
        with open(candsfile, 'rb') as pkl:
            while True:  # step through all possible segments
                try:
                    candobj = pickle.load(pkl)
                    if select.lower() in str(type(candobj)).lower():
                        yield candobj
                except EOFError:
                    logger.debug('Reached end of pickle.')
                    break
    except UnicodeDecodeError:
        with open(candsfile, 'rb') as pkl:
            while True:  # step through all possible segments
                try:
                    candobj = pickle.load(pkl, encoding='latin-1')
                    if select.lower() in str(type(candobj)).lower():
                        yield candobj
                except EOFError:
                    logger.debug('Reached end of pickle.')
                    break


def iter_noise(noisefile):
    """ Iterate through (new style) noisefile and return a list of tuples
    for each segment.
    """

    try:
        with open(noisefile, 'rb') as pkl:
            while True:  # step through all possible segments
                try:
                    noises = pickle.load(pkl)
                    for noise in noises:
                        yield noise

                except EOFError:
                    logger.debug('No more CandCollections.')
                    break
    except UnicodeDecodeError:
        with open(noisefile, 'rb') as pkl:
            while True:  # step through all possible segments
                try:
                    noises = pickle.load(pkl, encoding='latin-1')
                    for noise in noises:
                        yield noise

                except EOFError:
                    logger.debug('No more CandCollections.')
                    break


### bokeh summary plot
def visualize_clustering(cc, clusterer):
    
    import seaborn as sns
    from bokeh.plotting import figure, output_file, show, output_notebook
    from bokeh.layouts import row,column
    from bokeh.models import HoverTool
    from bokeh.models.sources import ColumnDataSource
    
    color_palette = sns.color_palette('deep', np.max(cc.cluster) + 1) #get a color palette with number of colors = number of clusters
    cluster_colors = [color_palette[x] if x >= 0
                      else (0.5, 0.5, 0.5)
                      for x in cc.cluster]    #assigning each cluster a color, and making a list

    cluster_member_colors = [sns.desaturate(x, p) for x, p in
                             zip(cluster_colors, clusterer.probabilities_)]
    cluster_colors = list(map(mpl.colors.rgb2hex, cluster_member_colors)) #converting sns colors to hex for bokeh
    
    width = 450
    height = 350
    alpha = 0.1
    output_notebook()

    TOOLS = 'crosshair, box_zoom, reset, box_select, tap, hover, wheel_zoom'
    
    candl = cc.candl
    candm = cc.candm
    npixx = cc.state.npixx
    npixy = cc.state.npixy
    uvres = cc.state.uvres

    dmind = cc.array['dmind']
    dtind = cc.array['dtind']
    dtarr = cc.state.dtarr
    timearr_ind = cc.array['integration']  # time index of all the candidates

    time_ind = np.multiply(timearr_ind, np.array(dtarr).take(dtind))
    peakx_ind, peaky_ind = cc.state.calcpix(candl, candm, npixx, npixy, uvres)
    
    snr = cc.snrtot    
    
    data = dict(l= peakx_ind, m= peaky_ind, dm= dmind, time= time_ind, snr= snr, colors = cluster_colors)
    source=ColumnDataSource(data=data)


    p = figure(title="m vs l", x_axis_label='l', y_axis_label='m',plot_width=width, plot_height=height, tools = TOOLS)
    p.circle(x='l',y='m', size='snr', line_width = 1, color = 'colors', fill_alpha=alpha, source = source) # linewidth=0,
    #p.circle(x=df.l,y=df.m, size=5, line_width = 1, color = cluster_colors, fill_alpha=0.5) # linewidth=0,
    hover = p.select(dict(type=HoverTool))
    hover.tooltips = [("m", "@m"), ("l", "@l"), ("time", "@time"), ("DM", "@dm"), ("SNR", "@snr")]

    #p.circle(x,y, size=5, line_width = 1, color = colors)#, , fill_alpha=1) # linewidth=0,
    #p.circle(x="x", y="y", source=source, size=7, color="color", line_color=None, fill_alpha="alpha")
    p2 = figure(title="DM vs time", x_axis_label='time', y_axis_label='DM',plot_width=width, plot_height=height, tools = TOOLS)
    p2.circle(x='time',y='dm', size='snr', line_width = 1, color = 'colors', fill_alpha=alpha, source=source) # linewidth=0,
    hover = p2.select(dict(type=HoverTool))
    hover.tooltips = [("m", "@m"), ("l", "@l"), ("time", "@time"), ("DM", "@dm"), ("SNR", "@snr")]


    p3 = figure(title="DM vs l", x_axis_label='l', y_axis_label='DM',plot_width=width, plot_height=height, tools = TOOLS)
    p3.circle(x='l',y='dm', size='snr', line_width = 1, color = 'colors', fill_alpha=alpha, source=source) # linewidth=0,
    hover = p3.select(dict(type=HoverTool))
    hover.tooltips = [("m", "@m"), ("l", "@l"), ("time", "@time"), ("DM", "@dm"), ("SNR", "@snr")]


    p4 = figure(title="time vs l", x_axis_label='l', y_axis_label='time',plot_width=width, plot_height=height, tools = TOOLS)
    p4.circle(x='l',y='time', size='snr', line_width = 1, color = 'colors', fill_alpha=alpha, source=source) # linewidth=0,
    hover = p4.select(dict(type=HoverTool))
    hover.tooltips = [("m", "@m"), ("l", "@l"), ("time", "@time"), ("DM", "@dm"), ("SNR", "@snr")]


    # show the results
    (show(column(row(p, p2), row(p3, p4))))


def makesummaryplot(candsfile):
    """ Given a scan's candsfile, read all candcollections and create
    bokeh summary plot
    TODO: modify to take candcollection
    """

    time = []
    segment = []
    integration = []
    dmind = []
    dtind = []
    snr = []
    dm = []
    dt = []
    l1 = []
    m1 = []
    ccs = list(iter_cands(candsfile))
    if len(ccs):
        cc = sum(ccs)
        if not len(cc):
            return 0
    else:
        return 0

    time.append(cc.candmjd*(24*3600))
    segment.append(cc.array['segment'])
    integration.append(cc.array['integration'])
    dmind.append(cc.array['dmind'])
    dtind.append(cc.array['dtind'])
    snr.append(cc.snrtot)
    dm.append(cc.canddm)
    dt.append(cc.canddt)
    l1.append(cc.array['l1'])
    m1.append(cc.array['m1'])

    time = np.concatenate(time)
#    time = time - time.min()  # TODO: try this, or ensure nonzero time array
    segment = np.concatenate(segment)
    integration = np.concatenate(integration)
    dmind = np.concatenate(dmind)
    dtind = np.concatenate(dtind)
    snr = np.concatenate(snr)
    dm = np.concatenate(dm)
    dt = np.concatenate(dt)
    l1 = np.concatenate(l1)
    m1 = np.concatenate(m1)

    keys = ['seg{0}-i{1}-dm{2}-dt{3}'.format(segment[i], integration[i],
                                             dmind[i], dtind[i])
            for i in range(len(segment))]
    sizes = calcsize(snr)
    colors = colorsat(l1, m1)
    data = dict(snrs=snr, dm=dm, l1=l1, m1=m1, time=time, sizes=sizes,
                colors=colors, keys=keys)

    dmt = plotdmt(data, yrange=(min(cc.state.dmarr), max(cc.state.dmarr)))
    loc = plotloc(data, extent=radians(cc.state.fieldsize_deg))
    combined = Row(dmt, loc, width=950)

    htmlfile = candsfile.replace('.pkl', '.html')
    output_file(htmlfile)
    save(combined)
    logger.info("Saved summary plot {0} with {1} candidate{2}"
                .format(htmlfile, len(segment), 's'[not len(segment)-1:]))

    return len(cc)


def plotdmt(data, circleinds=[], crossinds=[], edgeinds=[],
            tools="hover,pan,box_select,wheel_zoom,reset", plot_width=450,
            plot_height=400, yrange=None):
    """ Make a light-weight dm-time figure """

    fields = ['dm', 'time', 'sizes', 'colors', 'snrs', 'keys']

    if not len(circleinds):
        circleinds = list(range(len(data['snrs'])))

    # set ranges
    inds = circleinds + crossinds + edgeinds
    dm = [data['dm'][i] for i in inds]
    if yrange is None:
        dm_min = min(min(dm), max(dm)/1.05)
        dm_max = max(max(dm), min(dm)*1.05)
    else:
        assert isinstance(yrange, tuple)
        dm_min, dm_max = yrange
    t0 = min(data['time'])
    t1 = max(data['time'])
    data['time'] = data['time'] - t0
    time_range = t1-t0
    time_min = -0.05*time_range
    time_max = 1.05*time_range

    source = ColumnDataSource(data=dict({(key, tuple([value[i] for i in circleinds if i not in edgeinds]))
                                        for (key, value) in list(data.items())
                                        if key in fields}))
    dmt = Figure(plot_width=plot_width, plot_height=plot_height,
                 toolbar_location="left", x_axis_label='Time (s; from {0})'.format(t0),
                 y_axis_label='DM (pc/cm3)', x_range=(time_min, time_max),
                 y_range=(dm_min, dm_max),
                 output_backend='webgl', tools=tools)
    dmt.circle('time', 'dm', size='sizes', fill_color='colors',
               line_color=None, fill_alpha=0.2, source=source)

#    if crossinds:
#        sourceneg = ColumnDataSource(data = dict({(key, tuple([value[i] for i in crossinds]))
#                                                  for (key, value) in list(data.items()) if key in fields}))
#        dmt.cross('time', 'dm', size='sizes', fill_color='colors',
#                  line_alpha=0.3, source=sourceneg)
#
#    if edgeinds:
#        sourceedge = ColumnDataSource(data=dict({(key, tuple([value[i] for i in edgeinds]))
#                                                   for (key, value) in list(data.items()) if key in fields}))
#        dmt.circle('time', 'dm', size='sizes', line_color='colors',
#                   fill_color='colors', line_alpha=0.5, fill_alpha=0.2,
#                   source=sourceedge)

    hover = dmt.select(dict(type=HoverTool))
    hover.tooltips = OrderedDict([('SNR', '@snrs'), ('keys', '@keys')])

    return dmt


def plotloc(data, circleinds=[], crossinds=[], edgeinds=[],
            tools="hover,pan,box_select,wheel_zoom,reset", plot_width=450,
            plot_height=400, extent=None):
    """
    Make a light-weight loc figure
    extent is half size of (square) lm plot.
    """

    fields = ['l1', 'm1', 'sizes', 'colors', 'snrs', 'keys']

    if not len(circleinds):
        circleinds = list(range(len(data['snrs'])))

    # set ranges
    inds = circleinds + crossinds + edgeinds
    l1 = [data['l1'][i] for i in inds]
    m1 = [data['m1'][i] for i in inds]
    if extent is None:
        extent = max([max(m1), -min(m1), max(l1), -min(l1)])

    source = ColumnDataSource(data=dict({(key, tuple([value[i] for i in circleinds if i not in edgeinds]))
                                        for (key, value) in list(data.items())
                                        if key in fields}))
    loc = Figure(plot_width=plot_width, plot_height=plot_height,
                 toolbar_location="left", x_axis_label='l1 (rad)',
                 y_axis_label='m1 (rad)', x_range=(-extent, extent),
                 y_range=(-extent, extent),
                 output_backend='webgl', tools=tools)
    loc.circle('l1', 'm1', size='sizes', fill_color='colors',
               line_color=None, fill_alpha=0.2, source=source)

    hover = loc.select(dict(type=HoverTool))
    hover.tooltips = OrderedDict([('SNR', '@snrs'), ('keys', '@keys')])

    return loc


def calcsize(values, sizerange=(4, 70), inds=None, plaw=2):
    """ Use set of values to calculate symbol size.
    values is a list of floats for candidate significance.
    inds is an optional list of indexes to use to calculate symbol size.
    Scaling of symbol size min max set by sizerange tuple (min, max).
    plaw is powerlaw scaling of symbol size from values
    """

    if inds:
        smax = max([abs(values[i]) for i in inds])
        smin = min([abs(values[i]) for i in inds])
    else:
        smax = max([abs(val) for val in values])
        smin = min([abs(val) for val in values])

    if smax == smin:
        return [sizerange[1]]*len(values)
    else:
        return [sizerange[0] + sizerange[1] * ((abs(val) - smin)/(smax - smin))**plaw for val in values]


def colorsat(l, m):
    """ Returns color for given l,m
    Designed to look like a color wheel that is more saturated in middle.
    """

    lm = np.zeros(len(l), dtype='complex')
    lm.real = l
    lm.imag = m
    red = 0.5*(1+np.cos(np.angle(lm)))
    green = 0.5*(1+np.cos(np.angle(lm) + 2*3.14/3))
    blue = 0.5*(1+np.cos(np.angle(lm) - 2*3.14/3))
    amp = np.where(lm == 0, 256, 256*np.abs(lm)/np.abs(lm).max())
    return ["#%02x%02x%02x" % (np.floor(amp[i]*red[i]).astype(int),
            np.floor(amp[i]*green[i]).astype(int),
            np.floor(amp[i]*blue[i]).astype(int))
            for i in range(len(l))]


def calcinds(data, threshold, ignoret=None):
    """ Find indexes for data above (or below) given threshold. """

    inds = []
    for i in range(len(data['time'])):
        snr = data['snrs'][i]
        time = data['time'][i]
        if (threshold >= 0 and snr > threshold):
            if ignoret:
                incl = [t0 for (t0, t1) in ignoret if np.round(time).astype(int) in range(t0,t1)]
                logger.debug('{} {} {} {}'.format(np.round(time).astype(int), t0, t1, incl))
                if not incl:
                    inds.append(i)
            else:
                inds.append(i)
        elif threshold < 0 and snr < threshold:
            if ignoret:
                incl = [t0 for (t0, t1) in ignoret if np.round(time).astype(int) in range(t0,t1)]
                logger.debug('{} {} {} {}'.format(np.round(time).astype(int), t0, t1, incl))
                if not incl:
                    inds.append(i)
            else:
                inds.append(i)

    return inds


def candplot(canddatalist, snrs=None, outname=''):
    """ Takes output of search_thresh (CandData objects) to make
    candidate plots.
    Expects pipeline state, candidate location, image, and
    phased, dedispersed data (cut out in time, dual-pol).
    snrs is array for an (optional) SNR histogram plot.
    Written by Bridget Andersen and modified by Casey for rfpipe.
    """

    if not isinstance(canddatalist, list):
        logger.debug('Wrapping solo CandData object')
        canddatalist = [canddatalist]

    logger.info('Making {0} candidate plots.'.format(len(canddatalist)))

    for i in range(len(canddatalist)):
        canddata = canddatalist[i]
        st = canddata.state
        candloc = canddata.loc
        im = canddata.image
        data = canddata.data

        scan = st.metadata.scan
        segment, candint, dmind, dtind, beamnum = candloc

        # calc source location
#        imstd = util.madtostd(im)  # outlier resistant
        imstd = im.std()  # consistent with rfgpu
        snrim = im.max()/imstd
        l1, m1 = st.pixtolm(np.where(im == im.max()))

        logger.info('Plotting candloc {0} with SNR {1:.1f} and image/data shapes: {2}/{3}'
                    .format(str(candloc), snrim, str(im.shape), str(data.shape)))

        # either standard radec or otf phasecenter radec
        if st.otfcorrections is not None:
            ints, pt_ra_deg, pt_dec_deg = st.otfcorrections[segment][0]
            pt_ra = np.radians(pt_ra_deg)
            pt_dec = np.radians(pt_dec_deg)
        else:
            pt_ra, pt_dec = st.metadata.radec
        src_ra, src_dec = source_location(pt_ra, pt_dec, l1, m1)
        logger.info('Peak (RA, Dec): ({0}, {1})'.format(src_ra, src_dec))

        # convert l1 and m1 from radians to arcminutes
        l1arcm = np.degrees(l1)*60
        m1arcm = np.degrees(m1)*60

        # build overall plot
        fig = plt.Figure(figsize=(12.75, 8))

        # add metadata in subfigure
        ax = fig.add_subplot(2, 3, 1, facecolor='white')

        # calculate the overall dispersion delay: dd
        f1 = st.metadata.freq_orig[0]
        f2 = st.metadata.freq_orig[-1]
        dd = 4.15*st.dmarr[dmind]*(f1**(-2)-f2**(-2))

        # add annotating info
        # set spacing and location of the annotating information
        start = 1.1
        space = 0.07
        left = 0.0
        ax.text(left, start, st.fileroot, fontname='sans-serif',
                transform=ax.transAxes, fontsize='small')
        ax.text(left, start-space, 'Peak (arcmin): ('
                + str(np.round(l1arcm, 3)) + ', '
                + str(np.round(m1arcm, 3)) + ')',
                fontname='sans-serif', transform=ax.transAxes,
                fontsize='small')
        # split the RA and Dec and display in a nice format
        ra = src_ra.split()
        dec = src_dec.split()
        ax.text(left, start-2*space, 'Peak (RA, Dec): (' + ra[0] + ':' + ra[1]
                + ':' + ra[2][0:4] + ', ' + dec[0] + ':' + dec[1] + ':'
                + dec[2][0:4] + ')',
                fontname='sans-serif', transform=ax.transAxes,
                fontsize='small')
        ax.text(left, start-3*space, 'Source: ' + str(st.metadata.source),
                fontname='sans-serif', transform=ax.transAxes,
                fontsize='small')
        ax.text(left, start-4*space, 'scan: ' + str(scan),
                fontname='sans-serif', transform=ax.transAxes,
                fontsize='small')
        ax.text(left, start-5*space, 'segment: ' + str(segment),
                fontname='sans-serif', transform=ax.transAxes,
                fontsize='small')
        ax.text(left, start-6*space, 'integration: ' + str(candint),
                fontname='sans-serif', transform=ax.transAxes,
                fontsize='small')
        ax.text(left, start-7*space, 'DM = ' + str(st.dmarr[dmind])
                + ' (index ' + str(dmind) + ')',
                fontname='sans-serif', transform=ax.transAxes,
                fontsize='small')
        ax.text(left, start-8*space, 'dt = '
                + str(np.round(st.inttime*st.dtarr[dtind], 3)*1e3)
                + ' ms' + ' (index ' + str(dtind) + ')',
                fontname='sans-serif', transform=ax.transAxes,
                fontsize='small')
        ax.text(left, start-9*space, 'disp delay = ' + str(np.round(dd, 1))
                + ' ms',
                fontname='sans-serif', transform=ax.transAxes,
                fontsize='small')
        defstr = 'SNR (im'
        snrstr = str(np.round(snrim, 1))
        if canddata.snrk is not None:
            defstr += '/k): '
            snrstr += '/' + str(np.round(canddata.snrk, 1))
        else:
            defstr += '): '
        ax.text(left, start-10*space, defstr+snrstr,
                fontname='sans-serif', transform=ax.transAxes,
                fontsize='small')

        if canddata.cluster is not None:
            label, size = canddata.cluster, canddata.clustersize
            ax.text(left, start-11*space, 'Cluster label: {0}'.format(str(label)),
                    fontname='sans-serif',
                    transform=ax.transAxes, fontsize='small')
            ax.text(left, start-12*space, 'Cluster size: {0}'.format(size),
                    fontname='sans-serif', transform=ax.transAxes,
                    fontsize='small')

        # set the plot invisible so that it doesn't interfere with annotations
        ax.get_xaxis().set_visible(False)
        ax.get_yaxis().set_visible(False)
        ax.spines['bottom'].set_color('white')
        ax.spines['top'].set_color('white')
        ax.spines['right'].set_color('white')
        ax.spines['left'].set_color('white')

        # plot full dynamic spectra
        left, width = 0.75, 0.2*2./3.
        bottom, height = 0.2, 0.7
        # three rectangles for each panel of the spectrum (RR, RR+LL, LL)
        rect_dynsp1 = [left, bottom, width/3., height]
        rect_dynsp2 = [left+width/3., bottom, width/3., height]
        rect_dynsp3 = [left+2.*width/3., bottom, width/3., height]
        rect_lc1 = [left, bottom-0.1, width/3., 0.1]
        rect_lc2 = [left+width/3., bottom-0.1, width/3., 0.1]
        rect_lc3 = [left+2.*width/3., bottom-0.1, width/3., 0.1]
        rect_sp = [left+width, bottom, 0.1*2./3., height]
        ax_dynsp1 = fig.add_axes(rect_dynsp1)
        # sharey so that axes line up
        ax_dynsp2 = fig.add_axes(rect_dynsp2, sharey=ax_dynsp1)
        ax_dynsp3 = fig.add_axes(rect_dynsp3, sharey=ax_dynsp1)
        # hide RR+LL and LL dynamic spectra y labels to avoid overlap
        [label.set_visible(False) for label in ax_dynsp2.get_yticklabels()]
        [label.set_visible(False) for label in ax_dynsp3.get_yticklabels()]
        ax_sp = fig.add_axes(rect_sp, sharey=ax_dynsp3)
        [label.set_visible(False) for label in ax_sp.get_yticklabels()]
        ax_lc1 = fig.add_axes(rect_lc1)
        ax_lc2 = fig.add_axes(rect_lc2, sharey=ax_lc1)
        ax_lc3 = fig.add_axes(rect_lc3, sharey=ax_lc1)
        [label.set_visible(False) for label in ax_lc2.get_yticklabels()]
        [label.set_visible(False) for label in ax_lc3.get_yticklabels()]

        # now actually plot the data
        spectra = np.swapaxes(data.real, 0, 1)
        dd1 = spectra[..., 0]
        dd2 = spectra[..., 0] + spectra[..., 1]
        dd3 = spectra[..., 1]
        colormap = 'viridis'
        logger.debug('{0}'.format(dd1.shape))
        logger.debug('{0}'.format(dd2.shape))
        logger.debug('{0}'.format(dd3.shape))
        _ = ax_dynsp1.imshow(dd1, origin='lower', interpolation='nearest',
                             aspect='auto', cmap=plt.get_cmap(colormap))
        _ = ax_dynsp2.imshow(dd2, origin='lower', interpolation='nearest',
                             aspect='auto', cmap=plt.get_cmap(colormap))
        _ = ax_dynsp3.imshow(dd3, origin='lower', interpolation='nearest',
                             aspect='auto', cmap=plt.get_cmap(colormap))
        ax_dynsp1.set_yticks(list(range(0, len(st.freq), 30)))
        ax_dynsp1.set_yticklabels(st.freq[::30].round(3))
        ax_dynsp1.set_ylabel('Freq (GHz)')
        ax_dynsp1.set_xlabel('RR')
        ax_dynsp1.xaxis.set_label_position('top')
        ax_dynsp2.set_xlabel('RR+LL')
        ax_dynsp2.xaxis.set_label_position('top')
        ax_dynsp3.set_xlabel('LL')
        ax_dynsp3.xaxis.set_label_position('top')
        # hide xlabels invisible so that they don't interefere with lc plots
        [label.set_visible(False) for label in ax_dynsp1.get_xticklabels()]
        # This one y label was getting in the way
        ax_dynsp1.get_yticklabels()[0].set_visible(False)
        # plot stokes I spectrum of the candidate pulse (assume middle bin)
        # select stokes I middle bin
        spectrum = spectra[:, canddata.integration_rel].mean(axis=1)
        ax_sp.plot(spectrum, list(range(len(spectrum))), 'k.')
        # plot 0 Jy dotted line
        ax_sp.plot(np.zeros(len(spectrum)), list(range(len(spectrum))), 'r:')
        xmin, xmax = ax_sp.get_xlim()
        ax_sp.set_xticks(np.linspace(xmin, xmax, 3).round(2))
        ax_sp.set_xlabel('Flux (Jy)')

        # plot mean flux values for each time bin
        lc1 = dd1.mean(axis=0)
        lc2 = dd2.mean(axis=0)
        lc3 = dd3.mean(axis=0)
        lenlc = len(data)
        ax_lc1.plot(list(range(0, lenlc)), list(lc1)[:lenlc], 'k.')
        ax_lc2.plot(list(range(0, lenlc)), list(lc2)[:lenlc], 'k.')
        ax_lc3.plot(list(range(0, lenlc)), list(lc3)[:lenlc], 'k.')
        # plot 0 Jy dotted line for each plot
        ax_lc1.plot(list(range(0, lenlc)), list(np.zeros(lenlc)), 'r:')
        ax_lc2.plot(list(range(0, lenlc)), list(np.zeros(lenlc)), 'r:')
        ax_lc3.plot(list(range(0, lenlc)), list(np.zeros(lenlc)), 'r:')
        ax_lc2.set_xlabel('Integration (rel)')
        ax_lc1.set_ylabel('Flux (Jy)')
        ax_lc1.set_xticks([0, 0.5*lenlc, lenlc])
        # only show the '0' label for one of the plots to avoid messy overlap
        ax_lc1.set_xticklabels(['0', str(lenlc//2), str(lenlc)])
        ax_lc2.set_xticks([0, 0.5*lenlc, lenlc])
        ax_lc2.set_xticklabels(['', str(lenlc//2), str(lenlc)])
        ax_lc3.set_xticks([0, 0.5*lenlc, lenlc])
        ax_lc3.set_xticklabels(['', str(lenlc//2), str(lenlc)])
        ymin, ymax = ax_lc1.get_ylim()
        ax_lc1.set_yticks(np.linspace(ymin, ymax, 3).round(2))

        # adjust the x tick marks to line up with the lc plots
        ax_dynsp1.set_xticks([0, 0.5*lenlc, lenlc])
        ax_dynsp2.set_xticks([0, 0.5*lenlc, lenlc])
        ax_dynsp3.set_xticks([0, 0.5*lenlc, lenlc])

        # plot second set of dynamic spectra
        left, width = 0.45, 0.1333
        bottom, height = 0.1, 0.4
        rect_dynsp1 = [left, bottom, width/3., height]
        rect_dynsp2 = [left+width/3., bottom, width/3., height]
        rect_dynsp3 = [left+2.*width/3., bottom, width/3., height]
        rect_sp = [left+width, bottom, 0.1*2./3., height]
        ax_dynsp1 = fig.add_axes(rect_dynsp1)
        ax_dynsp2 = fig.add_axes(rect_dynsp2, sharey=ax_dynsp1)
        ax_dynsp3 = fig.add_axes(rect_dynsp3, sharey=ax_dynsp1)
        # hide RR+LL and LL dynamic spectra y labels
        [label.set_visible(False) for label in ax_dynsp2.get_yticklabels()]
        [label.set_visible(False) for label in ax_dynsp3.get_yticklabels()]
        ax_sp = fig.add_axes(rect_sp, sharey=ax_dynsp3)
        [label.set_visible(False) for label in ax_sp.get_yticklabels()]

        # calculate the channels to average together for SNR=2
        n = int((2.*(len(spectra))**0.5/snrim)**2)
        if n == 0:  # if n==0 then don't average
            dd1avg = dd1
            dd3avg = dd3
        else:
            # otherwise, add zeros onto the data so that it's length is cleanly
            # divisible by n (makes it easier to average over)
            dd1zerotemp = np.concatenate((np.zeros((n-len(spectra) % n,
                                                    len(spectra[0])),
                                         dtype=dd1.dtype), dd1), axis=0)
            dd3zerotemp = np.concatenate((np.zeros((n-len(spectra) % n,
                                                    len(spectra[0])),
                                         dtype=dd3.dtype), dd3), axis=0)
            # make masked arrays so appended zeros do not affect average
            zeros = np.zeros((len(dd1), len(dd1[0])))
            ones = np.ones((n-len(spectra) % n, len(dd1[0])))
            masktemp = np.concatenate((ones, zeros), axis=0)
            dd1zero = np.ma.masked_array(dd1zerotemp, mask=masktemp)
            dd3zero = np.ma.masked_array(dd3zerotemp, mask=masktemp)
            # average together the data
            dd1avg = np.array([], dtype=dd1.dtype)
            for i in range(len(spectra[0])):
                temp = dd1zero[:, i].reshape(-1, n)
                tempavg = np.reshape(np.mean(temp, axis=1), (len(temp), 1))
                # repeats the mean values to create more pixels
                # (easier to properly crop when it is finally displayed)
                temprep = np.repeat(tempavg, n, axis=0)
                if i == 0:
                    dd1avg = temprep
                else:
                    dd1avg = np.concatenate((dd1avg, temprep), axis=1)
            dd3avg = np.array([], dtype=dd3.dtype)
            for i in range(len(spectra[0])):
                temp = dd3zero[:, i].reshape(-1, n)
                tempavg = np.reshape(np.mean(temp, axis=1), (len(temp), 1))
                temprep = np.repeat(tempavg, n, axis=0)
                if i == 0:
                    dd3avg = temprep
                else:
                    dd3avg = np.concatenate((dd3avg, temprep), axis=1)
        dd2avg = dd1avg + dd3avg  # add together to get averaged RR+LL spectrum
        colormap = 'viridis'
        # if n==0 then don't crop the spectra because no zeroes were appended
        if n == 0:
            dd1avgcrop = dd1avg
            dd2avgcrop = dd2avg
            dd3avgcrop = dd3avg
        else:  # otherwise, crop off the appended zeroes
            dd1avgcrop = dd1avg[len(ones):len(dd1avg), :]
            dd2avgcrop = dd2avg[len(ones):len(dd2avg), :]
            dd3avgcrop = dd3avg[len(ones):len(dd3avg), :]
        logger.debug('{0}'.format(dd1avgcrop.shape))
        logger.debug('{0}'.format(dd2avgcrop.shape))
        logger.debug('{0}'.format(dd3avgcrop.shape))
        _ = ax_dynsp1.imshow(dd1avgcrop, origin='lower',
                             interpolation='nearest', aspect='auto',
                             cmap=plt.get_cmap(colormap))
        _ = ax_dynsp2.imshow(dd2avgcrop, origin='lower',
                             interpolation='nearest', aspect='auto',
                             cmap=plt.get_cmap(colormap))
        _ = ax_dynsp3.imshow(dd3avgcrop, origin='lower',
                             interpolation='nearest', aspect='auto',
                             cmap=plt.get_cmap(colormap))
        spw_reffreq = np.sort(st.metadata.spw_reffreq)
        # TODO: need to find best chan for label even for overlapping spw
        spw_chans = [np.abs(reffreq/1e9-st.freq).argmin() for reffreq in spw_reffreq]
        ax_dynsp1.set_yticks(spw_chans)
        ax_dynsp1.set_yticklabels((spw_reffreq/1e9).round(3))
        ax_dynsp1.set_ylabel('Freq of SPW (GHz)')
        ax_dynsp1.set_xlabel('RR')
        ax_dynsp1.xaxis.set_label_position('top')
        ax_dynsp2.set_xlabel('Integration (rel)')
        ax2 = ax_dynsp2.twiny()
        ax2.set_xlabel('RR+LL')
        [label.set_visible(False) for label in ax2.get_xticklabels()]
        ax_dynsp3.set_xlabel('LL')
        ax_dynsp3.xaxis.set_label_position('top')

        # plot stokes I spectrum of the candidate pulse from middle integration
        ax_sp.plot(dd2avgcrop[:, canddata.integration_rel]/2.,
                   list(range(len(dd2avgcrop))), 'k.')
        ax_sp.plot(np.zeros(len(dd2avgcrop)), list(range(len(dd2avgcrop))),
                   'r:')
        xmin, xmax = ax_sp.get_xlim()
        ax_sp.set_xticks(np.linspace(xmin, xmax, 3).round(2))
        ax_sp.get_xticklabels()[0].set_visible(False)
        ax_sp.set_xlabel('Flux (Jy)')

        # readjust the x tick marks on the dynamic spectra
        ax_dynsp1.set_xticks([0, 0.5*lenlc, lenlc])
        ax_dynsp1.set_xticklabels(['0', str(lenlc//2), str(lenlc)])
        ax_dynsp2.set_xticks([0, 0.5*lenlc, lenlc])
        ax_dynsp2.set_xticklabels(['', str(lenlc//2), str(lenlc)])
        ax_dynsp3.set_xticks([0, 0.5*lenlc, lenlc])
        ax_dynsp3.set_xticklabels(['', str(lenlc//2), str(lenlc)])

        # plot the image and zoomed cutout
        ax = fig.add_subplot(2, 3, 4)
        fov = np.degrees(1./st.uvres)*60.
        _ = ax.imshow(im.transpose(), aspect='equal', origin='upper',
                      interpolation='nearest',
                      extent=[fov/2, -fov/2, -fov/2, fov/2],
                      cmap=plt.get_cmap('viridis'), vmin=0,
                      vmax=0.5*im.max())
        ax.set_xlabel('RA Offset (arcmin)')
        ax.set_ylabel('Dec Offset (arcmin)')
        # to set scale when we plot the triangles that label the location
        ax.autoscale(False)
        # add markers on the axes at measured position of the candidate
        ax.scatter(x=[l1arcm], y=[-fov/2], c='#ffff00', s=60, marker='^',
                   clip_on=False)
        ax.scatter(x=[fov/2], y=[m1arcm], c='#ffff00', s=60, marker='>',
                   clip_on=False)
        # makes it so the axis does not intersect the location triangles
        ax.set_frame_on(False)

        # add a zoomed cutout image of the candidate (set width at 5*beam)
        sbeam = np.mean(st.beamsize_deg)*60
        # figure out the location to center the zoomed image on
        xratio = len(im[0])/fov  # pix/arcmin
        yratio = len(im)/fov  # pix/arcmin
        mult = 5  # sets how many times the synthesized beam the zoomed FOV is
        xmin = max(0, int(len(im[0])//2-(m1arcm+sbeam*mult)*xratio))
        xmax = int(len(im[0])//2-(m1arcm-sbeam*mult)*xratio)
        ymin = max(0, int(len(im)//2-(l1arcm+sbeam*mult)*yratio))
        ymax = int(len(im)//2-(l1arcm-sbeam*mult)*yratio)
        left, width = 0.231, 0.15
        bottom, height = 0.465, 0.15
        rect_imcrop = [left, bottom, width, height]
        ax_imcrop = fig.add_axes(rect_imcrop)
        logger.debug('{0}'.format(im.transpose()[xmin:xmax, ymin:ymax].shape))
        logger.debug('{0} {1} {2} {3}'.format(xmin, xmax, ymin, ymax))
        _ = ax_imcrop.imshow(im.transpose()[xmin:xmax,ymin:ymax], aspect=1,
                             origin='upper', interpolation='nearest',
                             extent=[-1, 1, -1, 1],
                             cmap=plt.get_cmap('viridis'), vmin=0,
                             vmax=0.5*im.max())
        # setup the axes
        ax_imcrop.set_ylabel('Dec (arcmin)')
        ax_imcrop.set_xlabel('RA (arcmin)')
        ax_imcrop.xaxis.set_label_position('top')
        ax_imcrop.xaxis.tick_top()
        xlabels = [str(np.round(l1arcm+sbeam*mult/2, 1)), '',
                   str(np.round(l1arcm, 1)), '',
                   str(np.round(l1arcm-sbeam*mult/2, 1))]
        ylabels = [str(np.round(m1arcm-sbeam*mult/2, 1)), '',
                   str(np.round(m1arcm, 1)), '',
                   str(np.round(m1arcm+sbeam*mult/2, 1))]
        ax_imcrop.set_xticklabels(xlabels)
        ax_imcrop.set_yticklabels(ylabels)
        # change axis label loc of inset to avoid the full picture
        ax_imcrop.get_yticklabels()[0].set_verticalalignment('bottom')

        # create SNR versus N histogram for the whole observation
        # (properties for each candidate in the observation given by prop)
        if snrs is not None:
            left, width = 0.45, 0.2
            bottom, height = 0.6, 0.3
            rect_snr = [left, bottom, width, height]
            ax_snr = fig.add_axes(rect_snr)
            pos_snrs = snrs[snrs >= 0]
            neg_snrs = snrs[snrs < 0]
            if not len(neg_snrs):  # if working with subset and only pos snrs
                neg_snrs = pos_snrs
                nonegs = True
            else:
                nonegs = False
            minval = 5.5
            maxval = 8.0
            # determine the min and max values of the x axis
            if min(pos_snrs) < min(np.abs(neg_snrs)):
                minval = min(pos_snrs)
            else:
                minval = min(np.abs(neg_snrs))
            if max(pos_snrs) > max(np.abs(neg_snrs)):
                maxval = max(pos_snrs)
            else:
                maxval = max(np.abs(neg_snrs))

            # positive SNR bins are in blue
            # absolute values of negative SNR bins are taken and plotted as
            # red x's on top of positive blue bins for compactness
            n, b, patches = ax_snr.hist(pos_snrs, 50, (minval, maxval),
                                        facecolor='blue', zorder=1)
            vals, bin_edges = np.histogram(np.abs(neg_snrs), 50,
                                           (minval, maxval))
            bins = np.array([(bin_edges[i]+bin_edges[i+1])/2.
                             for i in range(len(vals))])
            vals = np.array(vals)
            if not nonegs:
                ax_snr.scatter(bins[vals > 0], vals[vals > 0], marker='x',
                               c='orangered', alpha=1.0, zorder=2)
            ax_snr.set_xlabel('SNR')
            ax_snr.set_xlim(left=minval-0.2)
            ax_snr.set_xlim(right=maxval+0.2)
            ax_snr.set_ylabel('N')
            ax_snr.set_yscale('log')
            # draw vertical line where the candidate SNR is
            ax_snr.axvline(x=snrim, linewidth=1, color='y', alpha=0.7)

        if not outname:
            outname = os.path.join(st.prefs.workdir,
                                   'cands_{0}.png'
                                   .format(canddata.candid))

        try:
            canvas = FigureCanvasAgg(fig)
            canvas.print_figure(outname)
            logger.info('Wrote candidate plot to {0}'.format(outname))
        except ValueError:
            logger.warning('Could not write figure to {0}'.format(outname))


def source_location(pt_ra, pt_dec, l1, m1):
    """ Takes phase center and src l,m in radians to get ra,dec of source.
    Returns string ('hh mm ss', 'dd mm ss')
    """

    srcra = np.degrees(pt_ra + l1/cos(pt_dec))
    srcdec = np.degrees(pt_dec + m1)

    return deg2HMS(srcra, srcdec)


def deg2HMS(ra=None, dec=None, round=False):
    """ quick and dirty coord conversion. googled to find bdnyc.org.
    """
    RA, DEC, rs, ds = '', '', '', ''
    if dec is not None:
        if str(dec)[0] == '-':
            ds, dec = '-', abs(dec)
        deg = int(dec)
        decM = abs(int((dec-deg)*60))
        if round:
            decS = int((abs((dec-deg)*60)-decM)*60)
        else:
            decS = (abs((dec-deg)*60)-decM)*60
        DEC = '{0}{1} {2} {3}'.format(ds, deg, decM, decS)

    if ra is not None:
        if str(ra)[0] == '-':
            rs, ra = '-', abs(ra)
        raH = int(ra/15)
        raM = int(((ra/15)-raH)*60)
        if round:
            raS = int(((((ra/15)-raH)*60)-raM)*60)
        else:
            raS = ((((ra/15)-raH)*60)-raM)*60
        RA = '{0}{1} {2} {3}'.format(rs, raH, raM, raS)

    if ra is not None and dec is not None:
        return (RA, DEC)
    else:
        return RA or DEC


def make_voevent(candcollection):    
    """ Script to generate a VOEvent file from the CandCollection 
    Takes Candcollection info and writes a .xml file with relevant inforation
    VOEvent format based on Petroff et al. 2017 VOEvent Standard for Fast Radio Busrts
    See https://github.com/ebpetroff/FRB_VOEvent
    written by Justin D. Linford with input from Casey Law, Sarah Burke-Spolaor
    and Kshitij Aggarwal
    """

    #get candata separated into useful parts
    st = candcollection.state
    
    #LOOP TO STEP THROUGH ENTREES IN CANDCOLLECTION
    
    for n1 in range(len(candcollection.locs)):
    
        candloc = candcollection.locs[n1]
        #get some usefult info out of candidate location
        segment = candcollection.segment
        candint = candloc[1]
        dmind = candloc[2]
        dtind = candloc[3]
        beamnum = candloc[4]
        
        #Basic data easily accessible from CandCollection
        FRB_DM = candcollection.canddm[n1]
        #FRB_DM_err = -999 #TODO: need to figure out how to get DM nucertainty
        #DM uncertainty: From Cordes & McLaughlin 2003, FWHM in S/N vs delDM distribution should be 
        #delta-DM ~ 506 * pulse width [ms] * observing freq ^3 [Ghz] / bandwidth [MHz]  (Eq. 14)
        #by definition, FWHM = 2*sqrt(2*ln2)*sigma for a Gaussian
        #DM_err ~ 506/(2*sqrt(2 ln2)) * Width(ms) * ObsFrequency(GHz)^3 / bandwidth(MHz)
        FRB_obsmjd = candcollection.candmjd[n1]
        FRB_width = candcollection.canddt[n1]*1.0e3 #approximate pulse width in ms
        snr1 = candcollection.array['snr1'].flatten()
        FRB_SNR = snr1[n1]
        l1 = candcollection.candl[n1]
        m1 = candcollection.candm[n1]
        
        #get FRB RA & DEC location in degrees --> NOTE: Stole this from source_location
        pt_ra, pt_dec = st.metadata.radec
        srcra = np.degrees(pt_ra + l1/cos(pt_dec))
        srcdec = np.degrees(pt_dec + m1)
        im_pix_scale = np.degrees((st.npixx*st.uvres)**-1.0) #degrees per pixel
        srcloc_err = im_pix_scale #set source location uncertainty to the pixel scale, for now --> assumes source only fills a single pixel
        #put location into SkyCoord
        FRB_loc = coordinates.SkyCoord(srcra,srcdec,frame='icrs',unit='deg')
        #FRB galactic coordinates
        FRB_gl = FRB_loc.galactic.l.deg
        FRB_gb = FRB_loc.galactic.b.deg
        
        #WHAT fields
        #observatory parameters
        beam_size = st.beamsize_deg #estimate of beam size in degrees
        #TODO: is st.beamsize)deg an estimate of the primary beam or the restoring beam?
        beam_semimaj = max(beam_size) * 3600.0 # TODO: figure out how to get this info
        beam_semimin = min(beam_size) * 3600.0 # TODO: figure out how to get this info
        beam_rot_ang = -999 # TODO: figure out how to get this info
        samp_time = np.round(st.inttime, 3)*1e3 #sampling time in ms
        band_width = np.round((st.freq.max() - st.freq.min())*1.0e3,4)#bandwidth in MHz
        num_chan = np.sum(st.metadata.spw_nchan)
        center_freq = st.metadata.spw_reffreq[int(len(st.metadata.spw_reffreq)/2.0)]/1.0e6 #should be center freq in MHz
        num_pol = int(len(st.metadata.pols_orig))
        bits_per_sample = 2 #TODO: check that this is always accurate
        gain_KJy = -999 #TODO: figure out how to get this info
        Tsys_K = -999 #TODO: figure out how to get this info
        VLA_backend = 'WIDAR' #may need to find out how to get this info from the data
        VLA_beam = beamnum #VLA only has a single beam
        
        #should now have all the necessary numbers to calculate DM uncertainty
        FRB_DM_err = (506.0/(2.0*np.sqrt(2.0*np.log(2.0)))) * FRB_width * (center_freq*1.0e-3)**3 / band_width
        
        #now compare beam size to pixel scale
        #if the 1/2 beam semi-minor axis is larger than the pixel scale, set the location uncertainty to 1/2 the semi-minor axis
        if 0.5*min(beam_size)>im_pix_scale: srcloc_err = 0.5*min(beam_size)
        
        FRB_obstime = time.Time(FRB_obsmjd,format='mjd',scale='utc')
        #print(FRB_obstime)
        FRB_ISOT = FRB_obstime.isot #convert time to ISOT
        #print(FRB_ISOT)
        #get the hour of the observation for FRB name
        t_pos = FRB_ISOT.find('T')
        FRB_ISOT_UTHH = 'UT'+FRB_ISOT[t_pos+1:t_pos+3]
        
        #Importance parameter
        FRB_importance = 0.8 #default to relatively high importance #TODO: look into setting this based on candidate decision trees or SNR
        if candcollection.clustersize is not None:
            if candcollection.clustersize[n1]>10. and FRB_SNR>30.: FRB_importance=1.0
            if candcollection.clustersize[n1]>10. and FRB_SNR<30. and FRB_SNR>20.: FRB_importance=0.9
            if candcollection.clustersize[n1]<5.0 and FRB_SNR<20.0: FRB_importance=0.5
        else:
            if FRB_SNR>30.: FRB_importance=0.95
            if FRB_SNR>20. and FRB_SNR<30.: FRB_importance=0.85
        
        #build FRB name
        FRB_YY = FRB_ISOT[2:4] #last 2 digits of year
        FRB_MM = FRB_ISOT[5:7] #2-digit month
        FRB_DD = FRB_ISOT[8:10] #2-digit day
    
        FRB_RADEC_str = FRB_loc.to_string('hmsdms') #convert FRB coordinates to HH:MM:SS.SSSS (+/-)DD:MM:SS.SSSS
        
        #FRB_NAME = 'FRB'+FRB_YY+FRB_MM+FRB_DD + '.J' + FRB_RAhh+FRB_RAmm+FRB_RAss + FRB_DECdd+FRB_DECmm+FRB_DECss
        FRB_NAME = 'FRB'+FRB_YY+FRB_MM+FRB_DD + FRB_ISOT_UTHH
        
        #set filename to FRB_NAME + '_detection.xml'
        outname = os.path.join(st.prefs.workdir,FRB_NAME+'_detection.xml')
        
        try:
            #write VOEvent file
            #create a text file with all the VLA fluxes to include in paper
            VOEvent_of = open(outname,'w')
            #header
            VOEvent_of.write("<?xml version='1.0' encoding='UTF-8'?>"+'\n')
            VOEvent_of.write('<voe:VOEvent xmlns:xsi="http://www.w3.org/2001/XMLSchema-instance" xmlns:voe="http://www.ivoa.net/xml/VOEvent/v2.0" xsi:schemaLocation="http://www.ivoa.net/xml/VOEvent/v2.0 http://www.ivoa.net/xml/VOEvent/VOEvent-v2.0.xsd" version="2.0" role="test" ivorn="ivo://realfast.io/realfast#'+FRB_NAME+'/'+str(FRB_obsmjd)+'">'+'\n')
            #WHO
            VOEvent_of.write('\t'+'<Who>'+'\n')
            VOEvent_of.write('\t\t'+'<AuthorIVORN>ivo://realfast.io/contact</AuthorIVORN>'+'\n')
            VOEvent_of.write('\t\t'+'<Date>'+FRB_ISOT+'</Date>\n')
            VOEvent_of.write('\t\t'+'<Author><contactEmail>claw@astro.berkeley.edu</contactEmail><contactName>Casey Law</contactName></Author>\n')
            VOEvent_of.write('\t</Who>\n')
            #What
            VOEvent_of.write('\t<What>\n')
            VOEvent_of.write('\t\tParam name="AlertType" dataType="string" value="Preliminary">\n')
            VOEvent_of.write('\t\t</Param>\n')
            VOEvent_of.write('\t\t<Group name="observatory parameters">\n')
            VOEvent_of.write('\t\t\t<Param dataType="float" name="beam_semi-major_axis" ucd="instr.beam;pos.errorEllipse;phys.angSize.smajAxis" unit="SS" value="'+str(beam_semimaj)+'"/>\n')
            VOEvent_of.write('\t\t\t<Param dataType="float" name="beam_semi-minor_axis" ucd="instr.beam;pos.errorEllipse;phys.angSize.sminAxis" unit="SS" value="'+str(beam_semimin)+'"/>\n')
            VOEvent_of.write('\t\t\t<Param dataType="float" name="beam_rotation_angle" ucd="instr.beam;pos.errorEllipse;instr.offset" unit="Degrees" value="'+str(beam_rot_ang)+'"/>\n')
            VOEvent_of.write('\t\t\t<Param dataType="float" name="sampling_time" ucd="time.resolution" unit="ms" value="'+str(samp_time)+'"/>\n')
            VOEvent_of.write('\t\t\t<Param dataType="float" name="bandwidth" ucd="instr.bandwidth" unit="MHz" value="'+str(band_width)+'"/>\n')
            VOEvent_of.write('\t\t\t<Param dataType="int" name="nchan" ucd="meta.number;em.freq;em.bin" unit="None" value="'+str(num_chan)+'"/>\n')
            VOEvent_of.write('\t\t\t<Param dataType="float" name="centre_frequency" ucd="em.freq;instr" unit="MHz" value="'+str(center_freq)+'"/>\n')
            VOEvent_of.write('\t\t\t<Param dataType="int" name="npol" unit="None" value="'+str(num_pol)+'"/>\n')
            VOEvent_of.write('\t\t\t<Param dataType="int" name="bits_per_sample" unit="None" value="'+str(bits_per_sample)+'"/>\n')
            #VOEvent_of.write('\t\t\t<Param dataType="float" name="gain" unit="K/Jy" value="'+str(gain_KJy)+'"/>\n')  #FOR NOW: do not report gain
            #VOEvent_of.write('\t\t\t<Param dataType="float" name="tsys" ucd="phot.antennaTemp" unit="K" value="'+str(Tsys_K)+'"/>\n')  #FOR NOW: do not report Tsys
            VOEvent_of.write('\t\t\t<Param name="backend" value="'+VLA_backend+'"/>\n')
            #VOEvent_of.write('\t\t\t<Param name="beam" value="'+str(VLA_beam)+'"/><Description>Detection beam number if backend is a multi beam receiver</Description>\n')
            VOEvent_of.write('\t\t</Group>\n')
            VOEvent_of.write('\t\t<Group name="event parameters">\n')
            VOEvent_of.write('\t\t\t<Param dataType="float" name="dm" ucd="phys.dispMeasure;em.radio.'+str(int(np.floor(st.freq.min())))+'000-'+str(int(np.ceil(st.freq.max())))+'000MHz" unit="pc/cm^3" value="'+str(FRB_DM)+'"/>\n')
            VOEvent_of.write('\t\t\t<Param dataType="float" name="dm_error" ucd="stat.error;phys.dispMeasure" unit="pc/cm^3" value="'+str(int(np.ceil(FRB_DM_err)))+'"/>\n')
            VOEvent_of.write('\t\t\t<Param dataType="float" name="width" ucd="time.duration;src.var.pulse" unit="ms" value="'+str(FRB_width)+'"/>\n')
            VOEvent_of.write('\t\t\t<Param dataType="float" name="snr" ucd="stat.snr" unit="None" value="'+str(FRB_SNR)+'"/>\n')
            #VOEvent_of.write('\t\t\t<Param dataType="float" name="flux" ucd="phot.flux" unit="Jy" value="'+str(FRB_flux)+'"/>\n') #FOR NOW: do not report flux density.  We do not have good enough absolute flux density calibration
            VOEvent_of.write('\t\t\t<Param dataType="float" name="gl" ucd="pos.galactic.lon" unit="Degrees" value="'+str(FRB_gl)+'"/>\n')
            VOEvent_of.write('\t\t\t<Param dataType="float" name="gb" ucd="pos.galactic.lat" unit="Degrees" value="'+str(FRB_gb)+'"/>\n')
            VOEvent_of.write('\t\t</Group>\n')
            VOEvent_of.write('\t\t<Group name="advanced parameters">\n')
            #VOEvent_of.write('\t\t\t<Param dataType="float" name="MW_dm_limit" unit="pc/cm^3" value="34.9"/>\n')
            #VOEvent_of.write('\t\t\t\t</Param>\n')
            VOEvent_of.write('\t\t</Group>\n')
            VOEvent_of.write('\t</What>\n')
            #WhereWhen
            VOEvent_of.write('\t<WhereWhen>\n')
            VOEvent_of.write('\t\t<ObsDataLocation>\n')
            VOEvent_of.write('\t\t\t<ObservatoryLocation id="VLA">\n')
            VOEvent_of.write('\t\t\t<AstroCoordSystem id="UTC-GEOD-TOPO"/>\n')
            VOEvent_of.write('\t\t\t<AstroCoords coord_system_id="UTC-GEOD-TOPO">\n')
            VOEvent_of.write('\t\t\t<Position3D unit="deg-deg-m">\n')
            VOEvent_of.write('\t\t\t  <Value3>\n')
            VOEvent_of.write('\t\t\t    <C1>107.6184</C1>\n')
            VOEvent_of.write('\t\t\t    <C2>34.0784</C2>\n')
            VOEvent_of.write('\t\t\t    <C3>2124.456</C3>\n')
            VOEvent_of.write('\t\t\t  </Value3>\n')
            VOEvent_of.write('\t\t\t</Position3D>\n')
            VOEvent_of.write('\t\t\t</AstroCoords>\n')
            VOEvent_of.write('\t\t\t</ObservatoryLocation>\n')
            VOEvent_of.write('\t\t\t<ObservationLocation>\n')
            VOEvent_of.write('\t\t\t\t<AstroCoordSystem id="UTC-FK5-GEO"/><AstroCoords coord_system_id="UTC-FK5-GEO">\n')
            VOEvent_of.write('\t\t\t\t<Time unit="s"><TimeInstant><ISOTime>'+FRB_ISOT+'</ISOTime></TimeInstant></Time>\n')
            VOEvent_of.write('\t\t\t\t<Position2D unit="deg"><Name1>RA</Name1><Name2>Dec</Name2><Value2><C1>'+str(srcra)+'</C1><C2>'+str(srcdec)+'</C2></Value2><Error2Radius>'+str(srcloc_err)+'</Error2Radius></Position2D>\n')
            VOEvent_of.write('\t\t\t\t</AstroCoords>\n')
            VOEvent_of.write('\t\t\t</ObservationLocation>\n')
            VOEvent_of.write('\t\t</ObsDataLocation>\n')
            VOEvent_of.write('\t</WhereWhen>\n')
            #How
            VOEvent_of.write('\t<How>\n')
            VOEvent_of.write('\t\t<Description>Discovered by realfast</Description>')
            VOEvent_of.write('\t\t<Reference uri="http://realfast.io"/>')
            VOEvent_of.write('\t\t</How>\n')
            #Why
            VOEvent_of.write('\t<Why importance="'+str(FRB_importance)+'">\n')
            VOEvent_of.write('\t\t\t<Concept></Concept><Description>Detection of a new FRB by RealFast</Description>\n')
            VOEvent_of.write('\t\t<Name>'+FRB_NAME+'</Name>\n')
            VOEvent_of.write('\t</Why>\n')
            VOEvent_of.write('</voe:VOEvent>')
            
            #close file
            VOEvent_of.close()
            logger.info('Wrote VOEvent file to {0}'.format(outname))
            
        except ValueError:
            logger.warn('Could not write VOEvent file {0}'.format(outname))<|MERGE_RESOLUTION|>--- conflicted
+++ resolved
@@ -239,12 +239,6 @@
                                        array=cc.array.copy())
 
         # combine candidate arrays
-<<<<<<< HEAD
-        if len(later.array) and len(cc.array):
-            later.array = np.concatenate((later.array.copy(), cc.array.copy()))
-        elif not len(later.array) and len(cc.array):
-            later.array = cc.array.copy()
-=======
         if len(later) and len(cc):
             later.array = np.concatenate((later.array, cc.array))
             if hasattr(later, 'canddata'):
@@ -253,7 +247,6 @@
             later.array = cc.array
             if hasattr(later, 'canddata'):
                 later.canddata = cc.canddata
->>>>>>> ddb25965
 
         # combine prefs simulated_transient
         later.prefs.simulated_transient = later.prefs.simulated_transient or cc.prefs.simulated_transient
