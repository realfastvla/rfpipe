from __future__ import print_function, division, absolute_import, unicode_literals
from builtins import bytes, dict, object, range, map, input, str
from future.utils import itervalues, viewitems, iteritems, listvalues, listitems
from io import open

import pickle
import os
from copy import deepcopy
import numpy as np
from math import cos, radians
from numpy.lib.recfunctions import append_fields
from collections import OrderedDict
import matplotlib as mpl
from astropy import time, coordinates
mpl.use('Agg')
import matplotlib.pyplot as plt
from matplotlib.backends.backend_agg import FigureCanvasAgg
from rfpipe import version, fileLock
from bokeh.plotting import ColumnDataSource, Figure, save, output_file
from scipy.stats import mstats
from scipy import signal
from bokeh.models import HoverTool
from bokeh.models import Row
from collections import OrderedDict
import hdbscan

import logging
logger = logging.getLogger(__name__)

class CandData(object):
    """ Object that bundles data from search stage to candidate visualization.
    Provides some properties for the state of the phased data and candidate.
    """

    def __init__(self, state, loc, image, data, **kwargs):
        """ Instantiate with pipeline state, candidate location tuple,
        image, and resampled data phased to candidate.
        TODO: Need to use search_dimensions to infer candloc meaning
        """

        self.state = state
        self.loc = tuple(loc)
        self.image = image
        self.data = np.ma.masked_equal(data, 0j)
        if 'snrk' in kwargs:  # hack to allow detection level calculation in
            self.snrk = kwargs['snrk']
        else:
            self.snrk = None
        if 'snrarms' in kwargs:  # hack to allow detection level calculation in
            self.snrarms = kwargs['snrarms']
        else:
            self.snrarms = None
        if 'cluster' in kwargs:
            self.cluster = kwargs['cluster']
        else:
            self.cluster = None
        if 'clustersize' in kwargs:
            self.clustersize = kwargs['clustersize']
        else:
            self.clustersize = None

        assert len(loc) == len(self.state.search_dimensions), ("candidate location "
                                                          "should set each of "
                                                          "the st.search_dimensions")

    def __repr__(self):
        return 'CandData for scanId {0} at loc {1}'.format(self.state.metadata.scanId, self.loc)

    @property
    def searchtype(self):
        return self.state.prefs.searchtype

    @property
    def features(self):
        return self.state.features

    @property
    def snrtot(self):
        """ Optimal SNR given searchtype (e.g., snr1 with snrk, if snrk measured)
        Note that snrk can be calclated after detection, so snrtot represents post detection
        significance.
        """

        if self.state.prefs.searchtype in ['image', 'imagek', 'armkimage']:
            return (self.snrk**2 + self.snr1**2)**0.5
        elif self.state.prefs.searchtype == 'armk':
            return (self.snrk**2 + self.snrarms**2)**0.5

    @property
    def snr1(self):
# TODO: find good estimate for both CPU and GPU
#       imstd = util.madtostd(image)  # outlier resistant
        return self.image.max()/self.image.std()

    @property
    def immax1(self):
        return self.image.max()

    @property
    def l1(self):
        return self.peak_lm[0]

    @property
    def m1(self):
        return self.peak_lm[1]

    @property
    def spec(self):
        return self.data.real.mean(axis=2)[self.integration_rel]

    @property
    def specstd(self):
        return self.spec.std()

    @property
    def specskew(self):
        return mstats.skew(self.spec)

    @property
    def speckur(self):
        return mstats.kurtosis(self.spec)

    @property
    def imskew(self):
        return mstats.skew(self.image.flatten())

    @property
    def imkur(self):
        return mstats.kurtosis(self.image.flatten())

    @property
    def lc(self):
        return self.data.real.mean(axis=2).mean(axis=1)

    @property
    def tskew(self):
        return mstats.skew(self.lc)

    @property
    def tkur(self):
        return mstats.kurtosis(self.lc)

    @property
    def integration_rel(self):
        """ Candidate integration relative to data time window
        """

        if self.loc[1] < self.state.prefs.timewindow//2:
            return self.loc[1]
        else:
            return self.state.prefs.timewindow//2

    @property
    def peak_lm(self):
        """
        """

        return self.state.pixtolm(self.peak_xy)

    @property
    def peak_xy(self):
        """ Peak pixel in image
        Only supports positive peaks for now.
        """

        return np.where(self.image == self.image.max())

    @property
    def time_top(self):
        """ Time in mjd where burst is at top of band
        """

        return (self.state.segmenttimes[self.loc[0]][0] +
                (self.loc[1]*self.state.inttime)/(24*3600))

    @property
    def candid(self):
        scanId = self.state.metadata.scanId
        segment, integration, dmind, dtind, beamnum = self.loc
        return '{0}_seg{1}-i{2}-dm{3}-dt{4}'.format(scanId, segment, integration, dmind, dtind)


class CandCollection(object):
    """ Wrap candidate array with metadata and
    prefs to be attached and pickled.
    """

    def __init__(self, array=np.array([]), prefs=None, metadata=None, canddata=[]):
        self.array = array
        self.prefs = prefs
        self.metadata = metadata
        self.rfpipe_version = version.__version__
        self._state = None
        self.soltime = None
        self.canddata = canddata
        # TODO: pass in segmenttimes here to avoid recalculating during search?

    def __repr__(self):
        if self.metadata is not None:
            return ('CandCollection for {0}, scan {1}, segment {2} with {3} candidate{4}'
                    .format(self.metadata.datasetId, self.metadata.scan, self.segment,
                            len(self), 's'[not len(self)-1:]))
        else:
            return ('CandCollection with {0} rows'.format(len(self.array)))

    def __len__(self):
        """ Removes locs with integration < 0, which is a flag
        """

        goodlocs = [loc for loc in self.locs if loc[1] >= 0]
        return len(goodlocs)

    def __add__(self, cc):
        """ Allow candcollections to be added within a given scan.
        (same dmarr, dtarr, segmenttimes)
        Adding empty cc ok, too.
        """

        later = CandCollection(prefs=self.prefs, metadata=self.metadata,
                               array=self.array.copy(),
                               canddata=self.canddata.copy())
        # TODO: update to allow different simulated_transient fields that get added into single list
        assert self.prefs.name == cc.prefs.name, "Cannot add collections with different preference name/hash"
        assert self.state.dmarr == cc.state.dmarr,  "Cannot add collections with different dmarr"
        assert self.state.dtarr == cc.state.dtarr,  "Cannot add collections with different dmarr"

        # standard case
        if self.state.nsegment == cc.state.nsegment:
            assert (self.state.segmenttimes == cc.state.segmenttimes).all(),  "Cannot add collections with different segmenttimes"
        # OTF case (one later than the other)
        else:
            if self.state.nsegment > cc.state.nsegment:
                assert self.metadata.starttime_mjd == cc.metadata.starttime_mjd, "OTF segments should have same start time"
                assert (self.state.segmenttimes[:cc.state.nsegment] == cc.state.segmenttimes).all(),  "OTF segments should have shared segmenttimes"

            elif self.state.nsegment < cc.state.nsegment:
                assert self.metadata.starttime_mjd == cc.metadata.starttime_mjd, "OTF segments should have same start time"
                assert (self.state.segmenttimes == cc.state.segmenttimes[:self.state.nsegment]).all(),  "OTF segments should have shared segmenttimes"
                later = CandCollection(prefs=cc.prefs, metadata=cc.metadata,
                                       array=cc.array.copy())

        # combine candidate arrays
        if len(later) and len(cc):
            later.array = np.concatenate((later.array, cc.array))
            if hasattr(later, 'canddata'):
                later.canddata += cc.canddata
        elif not len(later) and len(cc):
            later.array = cc.array
            if hasattr(later, 'canddata'):
                later.canddata = cc.canddata

        # combine prefs simulated_transient
        later.prefs.simulated_transient = later.prefs.simulated_transient or cc.prefs.simulated_transient

        return later

    def __radd__(self, other):
        """ Support recursive add so we can sum(ccs)
        """

        if other == 0:
            return self
        else:
            return self.__add__(other)

    def __getitem__(self, key):
        return CandCollection(array=self.array.take([key]), prefs=self.prefs,
                              metadata=self.metadata)

    @property
    def scan(self):
        if self.metadata is not None:
            return self.metadata.scan
        else:
            return None

    @property
    def segment(self):
        if len(self):
            segments = np.unique(self.array['segment'])
            if len(segments) == 1:
                return int(segments[0])
            elif len(segments) > 1:
                logger.warning("Multiple segments in this collection")
                return segments
        else:
            return None

    @property
    def locs(self):
        if len(self.array):
            return self.array[['segment', 'integration', 'dmind', 'dtind',
                               'beamnum']].tolist()
        else:
            return np.array([], dtype=int)

    @property
    def candmjd(self):
        """ Candidate MJD at top of band
        """

#        dt_inf = util.calc_delay2(1e5, self.state.freq.max(), self.canddm)
        t_top = np.array(self.state.segmenttimes)[self.array['segment'], 0] + (self.array['integration']*self.canddt)/(24*3600)

        return t_top

    @property
    def canddm(self):
        """ Candidate DM in pc/cm3
        """

        dmarr = np.array(self.state.dmarr)
        return dmarr[self.array['dmind']]

    @property
    def canddt(self):
        """ Candidate dt in seconds
        """

        dtarr = np.array(self.state.dtarr)
        return self.metadata.inttime*dtarr[self.array['dtind']]

    @property
    def candl(self):
        """ Return l1 for candidate (offset from phase center in RA direction)
        """
        #  beamnum not yet supported

        return self.array['l1']

    @property
    def candm(self):
        """ Return m1 for candidate (offset from phase center in Dec direction)
        """
        #  beamnum not yet supported

        return self.array['m1']

    @property
    def cluster(self):
        """ Return cluster label
        """

        if self.prefs.clustercands:
            return self.array['cluster']
        else:
            return None

    @property
    def clustersize(self):
        """ Return size of cluster
        """

        if self.prefs.clustercands:
            return self.array['clustersize']
        else:
            return None

    @property
    def snrtot(self):
        """ Optimal SNR, given fields in cc (quadrature sum)
        """
        fields = self.array.dtype.fields
        snr = 0.

        if 'snr1' in fields:
            snr += self.array['snr1']**2
        if 'snrk' in fields:
            snr += self.array['snrk']**2
        if 'snrarms' in fields:
            snr += self.array['snrkarms']**2

        return snr**0.5

    @property
    def state(self):
        """ Sets state by regenerating from the metadata and prefs.
        """

        from rfpipe import state

        if self._state is None:
            self._state = state.State(inmeta=self.metadata, inprefs=self.prefs,
                                      showsummary=False, validate=False)

        return self._state

    @property
    def mock_map(self):
        """ Look for mock in candcollection
        TODO: return values that help user know mocks found and missed.
        """
        
        if self.prefs.simulated_transient is not None:
            clusters = self.array['cluster'].astype(int)
            cl_rank, cl_count = calc_cluster_rank(self)
            mock_labels = []
            map_mocks = {}
            for mock in self.prefs.simulated_transient:
                (segment, integration, dm, dt, amp, l0, m0) = mock
                dmind0 = np.abs((np.array(self._state.dmarr)-dm)).argmin()
                dtind0 = np.abs((np.array(self._state.dtarr)-dt)).argmin()
                mockloc = (segment, integration, dmind0, dtind0, 0)

                if mockloc in self.locs:
                    label = clusters[self.locs.index(mockloc)]
                    mock_labels.append(label)
                    clustersize = cl_count[self.locs.index(mockloc)]
                    map_mocks[mock] = np.array(self.locs)[clusters == label].tolist()
                    logger.info("Found mock ({0}, {1}, {2:.2f}, {3:.2f}, {4:.2f}, {5:.4f}, {6:.4f}) at loc {7} with label {8} of size {9}"\
                     .format(segment, integration, dm, dt, amp, l0,\
                             m0 ,mockloc, label, clustersize))
                else:
                    map_mocks[mock] = []
                    mock_labels.append(-2)
                    logger.info("The mock ({0}, {1}, {2:.2f}, {3:.2f}, {4:.2f}, {5:.4f}, {6:.4f}) wasn't found at loc {7}"\
                     .format(segment, integration, dm, dt, amp, l0, m0 ,mockloc))
            return map_mocks, mock_labels
        else:
            return None

    def sdmname(self):
        """ Get name of SDM created by realfast based on naming convention
        """

        segment = self.segment
        segmenttimes = self.state.segmenttimes
        startTime = segmenttimes[segment][0]
        bdftime = int(time.Time(startTime, format='mjd').unix*1e3)
        return 'realfast_{0}_{1}'.format(self.state.metadata.datasetId, bdftime)


def cd_to_cc(canddata):
    """ Converts canddata into plot and a candcollection
    with added features from CandData instance.
    Returns structured numpy array of candidate features labels defined in
    st.search_dimensions.
    Generates png plot for peak cands, if so defined in preferences.
    """

    assert isinstance(canddata, CandData)

    logger.info('Calculating features for candidate.')

    st = canddata.state

    # TODO: should this be all features, calcfeatures, searchfeatures?
    featurelists = []
    for feature in st.searchfeatures:
        featurelists.append([canddata_feature(canddata, feature)])
    kwargs = dict(zip(st.searchfeatures, featurelists))

    candlocs = canddata_feature(canddata, 'candloc')
    kwargs['candloc'] = [candlocs]

    if canddata.cluster is not None:
        clusters = canddata_feature(canddata, 'cluster')
        kwargs['cluster'] = [clusters]
        clustersizes = canddata_feature(canddata, 'clustersize')
        kwargs['clustersize'] = [clustersizes]

    candcollection = make_candcollection(st, **kwargs)

    if st.prefs.returncanddata:
        candcollection.canddata = [canddata]

    return candcollection


def canddata_feature(canddata, feature):
    """ Calculate a feature (or candloc) from a canddata instance.
    feature must be name from st.features or 'candloc'.
    """

#    TODO: update this to take feature as canddata property

    if feature == 'candloc':
        return canddata.loc
    elif feature == 'snr1':
        return canddata.snr1
    elif feature == 'snrarms':
        return canddata.snrarms
    elif feature == 'snrk':
        return canddata.snrk
    elif feature == 'cluster':
        return canddata.cluster
    elif feature == 'clustersize':
        return canddata.clustersize
    elif feature == 'specstd':
        return canddata.specstd
    elif feature == 'specskew':
        return canddata.specskew
    elif feature == 'speckur':
        return canddata.speckur
    elif feature == 'immax1':
        return canddata.immax1
    elif feature == 'l1':
        return canddata.l1
    elif feature == 'm1':
        return canddata.m1
    elif feature == 'imskew':
        return canddata.imskew
    elif feature == 'imkur':
        return canddata.imkur
    elif feature == 'tskew':
        return canddata.tskew
    elif feature == 'tkur':
        return canddata.tkur
    else:
        raise NotImplementedError("Feature {0} calculation not implemented"
                                  .format(feature))


def make_candcollection(st, **kwargs):
    """ Construct a candcollection with columns set by keywords.
    Minimal cc has a candloc (segment, int, dmind, dtind, beamnum).
    Can also provide features as keyword/value pairs.
    keyword is the name of the column (e.g., "l1", "snr")
    and the value is a list of values of equal length as candlocs.
    """

    if len(kwargs):
        remove = []
        for k, v in iteritems(kwargs):
            if (len(v) == 0) and (k != 'candloc'):
                remove.append(k)
        for k in remove:
            _ = kwargs.pop(k)

        # assert 1-to-1 mapping of input lists
        assert 'candloc' in kwargs
        assert isinstance(kwargs['candloc'], list)
        for v in itervalues(kwargs):
            assert len(v) == len(kwargs['candloc'])

        candlocs = kwargs['candloc']
        features = [kw for kw in list(kwargs.keys())]
        features.remove('candloc')
        fields = []
        types = []
        for ff in st.search_dimensions + tuple(features):
            fields.append(str(ff))
            if ff in st.search_dimensions + ('cluster', 'clustersize'):
                tt = '<i4'
            else:
                tt = '<f4'
            types.append(str(tt))

        dtype = np.dtype({'names': fields, 'formats': types})
        array = np.zeros(len(candlocs), dtype=dtype)
        for i in range(len(candlocs)):
            ff = list(candlocs[i])
            for feature in features:
                ff.append(kwargs[feature][i])

            array[i] = tuple(ff)
        candcollection = CandCollection(array=array, prefs=st.prefs,
                                        metadata=st.metadata)
    else:
        candcollection = CandCollection(prefs=st.prefs,
                                        metadata=st.metadata)

    return candcollection


def cluster_candidates(cc, downsample=None, returnclusterer=False,
                       label_unclustered=True):
    """ Perform density based clustering on candidates using HDBSCAN
    parameters used for clustering: dm, time, l,m.
    downsample will group spatial axes prior to running clustering.
    Taken from cc.prefs.cluster_downsampling by default.
    label_unclustered adds new cluster label for each unclustered candidate.
    Returns label for each row in candcollection.
    """

    cc1 = deepcopy(cc)
    if len(cc1) > 1:
        if isinstance(cc1.prefs.clustercands, tuple):
            min_cluster_size, min_samples = cc1.prefs.clustercands
        else:
            logger.info("Using default clustercands parameters")
            min_cluster_size = 5
            min_samples = 3

        if downsample is None:
            downsample = cc1.prefs.cluster_downsampling

        logger.info("Clustering parameters set to ({0},{1}) and downsampling xy by {2}."
                    .format(min_cluster_size, min_samples, downsample))

        if min_cluster_size > len(cc1):
            logger.info("Setting min_cluster_size to number of cands {0}"
                        .format(len(cc1)))
            min_cluster_size = len(cc1)

        candl = cc1.candl
        candm = cc1.candm
        npixx = cc1.state.npixx
        npixy = cc1.state.npixy
        uvres = cc1.state.uvres

        dmind = cc1.array['dmind']
        dtind = cc1.array['dtind']
        dtarr = cc1.state.dtarr
        timearr_ind = cc1.array['integration']  # time index of all the candidates

        time_ind = np.multiply(timearr_ind, np.array(dtarr).take(dtind))
        peakx_ind, peaky_ind = cc1.state.calcpix(candl, candm, npixx, npixy,
                                                 uvres)

        # stacking indices and taking at most one per bin
        data = np.unique(np.transpose([peakx_ind//downsample,
                                       peaky_ind//downsample,
                                       dmind, time_ind]), axis=0)

        clusterer = hdbscan.HDBSCAN(metric='hamming',
                                    min_cluster_size=min_cluster_size,
                                    min_samples=min_samples,
                                    cluster_selection_method='eom',
                                    allow_single_cluster=True).fit(data)
        nclustered = np.max(clusterer.labels_ + 1)
        nunclustered = len(np.where(clusterer.labels_ == -1)[0])

        logger.info("Found {0} clusters and {1} unclustered candidates for "
                    "min cluster size {2}"
                    .format(nclustered, nunclustered, min_cluster_size))

        labels = clusterer.labels_.astype(np.int32)
    else:
        clusterer = None
        labels = -1*np.ones(len(cc1), dtype=np.int32)

    if -1 in labels and label_unclustered:
        unclustered = np.where(labels == -1)[0]
        logger.info("Adding {0} unclustered candidates as individual clusters"
                    .format(len(unclustered)))
        newind = max(labels)
        for cli in unclustered:
            newind += 1
            labels[cli] = newind

    # TODO: rebuild array with new col or accept broken python 2 or create cc with 'cluster' set to -1
    if 'cluster' not in cc1.array.dtype.fields:
        cc1.array = append_fields(cc1.array, 'cluster', labels, usemask=False)
    else:
        cc1.array['cluster'] = labels

    if returnclusterer:
        return cc1, clusterer
    else:
        return cc1


def calc_cluster_rank(cc):
    """ Given cluster array of candcollection, calculate rank relative
    to total count in each cluster.
    Rank ranges from 1 (highest SNR in cluster) to total count in cluster.
    """

    assert 'cluster' in cc.array.dtype.fields

    # get count in cluster and snr rank of each in its cluster
    clusters = cc.array['cluster'].astype(int)
    cl_rank = np.zeros(len(clusters), dtype=int)
    cl_count = np.zeros(len(clusters), dtype=int)

    # TODO: check on best way to find max SNR with kalman, etc
    for cluster in np.unique(clusters):
        clusterinds = np.where(cluster == clusters)[0]
        snrs = cc.array['snr1'][clusterinds]
        cl_rank[clusterinds] = np.argsort(np.argsort(snrs)[::-1])+1
        cl_count[clusterinds] = len(clusterinds)

    return cl_rank, cl_count


def save_cands(st, candcollection):
    """ Save candidate collection to pickle file.
    Collection saved as array with metadata and preferences attached.
    Writes to location defined by state using a file lock to allow multiple
    writers.
    """

    if st.prefs.savecandcollection:
        # if not saving canddata, copy cc and save version without canddata
        if not st.prefs.savecanddata:
            cc = CandCollection(prefs=candcollection.prefs,
                                metadata=candcollection.metadata,
                                array=candcollection.array.copy())
        else:
            cc = candcollection

        wwo = 'with' if st.prefs.savecanddata else 'without'
        logger.info('Saving {0} candidate{1} {2} canddata to {3}.'
                    .format(len(candcollection),
                            's'[not len(candcollection)-1:], wwo, st.candsfile))

        try:
            with fileLock.FileLock(st.candsfile+'.lock', timeout=60):
                with open(st.candsfile, 'ab+') as pkl:
                    pickle.dump(cc, pkl)

        except fileLock.FileLock.FileLockException:
            segment = cc.segment
            newcandsfile = ('{0}_seg{1}.pkl'
                            .format(st.candsfile.rstrip('.pkl'), segment))
            logger.warning('Candidate file writing timeout. '
                           'Spilling to new file {0}.'.format(newcandsfile))
            with open(newcandsfile, 'ab+') as pkl:
                pickle.dump(cc, pkl)
    else:
        logger.info('Not saving candcollection.')


def pkl_to_h5(pklfile, save_png=True, outdir=None, show=False):
    """ Read candidate pkl file and save h5 file
    """

    cds = list(iter_cands(pklfile, select='canddata'))
    cds_to_h5(cds, save_png=save_png, outdir=outdir, show=show)


def cds_to_h5(cds, save_png=True, outdir=None, show=False):
    """ Convert list of canddata objects to h5 file
    """

    for cd in cds:
        logger.info('Processing candidate at candloc {0}'.format(cd.loc))
        if cd.data.any():
            cand = cd_to_fetch(cd, classify=False, save_h5=True,
                               save_png=save_png, outdir=outdir, show=show)
        else:
            logger.warning('Canddata is empty. Skipping Candidate')


# globals
fetchmodel = None
tfgraph = None


def cd_to_fetch(cd, classify=True, devicenum=None, save_h5=False,
                save_png=False, outdir=None, show=False, f_size=256,
                t_size=256, dm_size=256, mode='CPU'):
    """ Read canddata object for classification in fetch.
    Optionally save png or h5.
    """

    import h5py
    from rfpipe.search import make_dmt
    from skimage.transform import resize

    segment, candint, dmind, dtind, beamnum = cd.loc
    st = cd.state
    width_m = st.dtarr[dtind]
    timewindow = st.prefs.timewindow
    tsamp = st.inttime*width_m
    dm = st.dmarr[dmind]
    ft_dedisp = np.flip(np.abs(cd.data.sum(axis=2).T), axis=0)
    chan_freqs = np.flip(st.freq*1000, axis=0)  # from high to low, MHz
    nf, nt = np.shape(ft_dedisp)

    logger.debug('Size of the FT array is ({0}, {1})'.format(nf, nt))

    try:
        assert nt > 0
    except AssertionError as err:
        logger.exception("Number of time bins is equal to 0")
        raise err

    try:
        assert nf > 0
    except AssertionError as err:
        logger.exception("Number of frequency bins is equal to 0")
<<<<<<< HEAD
        raise err    
    
=======
        raise err

>>>>>>> 4be464c2
    roll_to_center = nt//2 - cd.integration_rel
    ft_dedisp = np.roll(ft_dedisp, shift=roll_to_center, axis=1)

    # If timewindow is not set during search, set it equal to the number of time bins of candidate
    if nt != timewindow:
        logger.info('Setting timewindow equal to nt = {0}'.format(nt))
        timewindow = nt
    else:
        logger.info('Timewindow length is {0}'.format(timewindow))

    try:
        assert nf == len(chan_freqs)
    except AssertionError as err:
        logger.exception("Number of frequency channel in data should match the frequency list")
        raise err

    if dm is not 0:
        dm_start = 0
        dm_end = 2*dm
    else:
        dm_start = -1
        dm_end = 10

    logger.info('Generating DM-time for candid {0} in DM range {1:.2f}--{2:.2f} pc/cm3'
                .format(cd.candid, dm_start, dm_end))

    if devicenum is None:
        # assume first gpu, but try to infer from worker name
        devicenum = '0'
        try:
            from distributed import get_worker
            name = get_worker().name
            devicenum = name.split('fetch')[1]
        except IndexError:
            logger.warning("Could not parse worker name {0}. Using default GPU devicenum {1}"
                           .format(name, devicenum))
        except ValueError:
            logger.warning("No worker found. Using default GPU devicenum {0}"
                           .format(devicenum))
        except ImportError:
            logger.warning("distributed not available. Using default GPU devicenum {0}"
                           .format(devicenum))
    assert isinstance(devicenum, str)
    logger.info("Using gpu devicenum: {0}".format(devicenum))
    os.environ['CUDA_VISIBLE_DEVICES'] = devicenum

    # note that dmt range assuming data already dispersed to dm
    dmt = make_dmt(ft_dedisp, dm_start-dm, dm_end-dm, 256, chan_freqs/1000,
                   tsamp, mode=mode, devicenum=int(devicenum))

    reshaped_ft = resize(ft_dedisp, (f_size, nt), anti_aliasing=True)

    if nt == t_size:
        reshaped_dmt = dmt
    elif nt > t_size:
        reshaped_dmt = resize(dmt, (dm_size, t_size), anti_aliasing=True)
        reshaped_ft = resize(reshaped_ft, (f_size, t_size), anti_aliasing=True)
    else:
        reshaped_ft = pad_along_axis(reshaped_ft, target_length=t_size,
                                     loc='both', axis=1, mode='median')
        reshaped_dmt = pad_along_axis(dmt, target_length=t_size,
                                      loc='both', axis=1, mode='median')

    logger.info('FT reshaped from ({0}, {1}) to {2}'
                .format(nf, nt, reshaped_ft.shape))
    logger.info('DMT reshaped to {0}'.format(reshaped_dmt.shape))

    if outdir is not None:
        fnout = outdir+'cands_{0}_seg{1}-i{2}-dm{3}-dt{4}'.format(st.fileroot,
                                                                  segment,
                                                                  candint,
                                                                  dmind,
                                                                  dtind)
    else:
        fnout = 'cands_{0}_seg{1}-i{2}-dm{3}-dt{4}'.format(st.fileroot,
                                                           segment,
                                                           candint,
                                                           dmind,
                                                           dtind)

    if save_h5:
        with h5py.File(fnout+'.h5', 'w') as f:
            freq_time_dset = f.create_dataset('data_freq_time',
                                              data=reshaped_ft)
            freq_time_dset.dims[0].label = b"time"
            freq_time_dset.dims[1].label = b"frequency"

            dm_time_dset = f.create_dataset('data_dm_time',
                                            data=reshaped_dmt)
            dm_time_dset.dims[0].label = b"dm"
            dm_time_dset.dims[1].label = b"time"

        logger.info('Saved h5 as {0}.h5'.format(fnout))

    if save_png:
        if nt > t_size:
            ts = np.arange(timewindow)*tsamp
        else:
            ts = np.arange(t_size)*tsamp
        fig, ax = plt.subplots(nrows=2, ncols=1, figsize=(8, 10), sharex=True)
        ax[0].imshow(reshaped_ft, aspect='auto',
                     extent=[ts[0], ts[-1], np.min(chan_freqs),
                             np.max(chan_freqs)])
        ax[0].set_ylabel('Freq')
        ax[0].title.set_text('Dedispersed FT')
        ax[1].imshow(reshaped_dmt, aspect='auto', extent=[ts[0], ts[-1],
                                                          dm_end, dm_start])
        ax[1].set_ylabel('DM')
        ax[1].title.set_text('DM-Time')
        ax[1].set_xlabel('Time (s)')
        plt.tight_layout()
        plt.savefig(fnout+'.png')
        logger.info('Saved png as {0}.png'.format(fnout))
        if show:
            plt.show()
        else:
            plt.close()

    cand = prepare_to_classify(reshaped_ft, reshaped_dmt)

    if classify:
        from fetch.utils import get_model
        import tensorflow as tf
        global fetchmodel
        global tfgraph

        if fetchmodel is None and tfgraph is None:
            from keras.backend.tensorflow_backend import set_session
            config = tf.ConfigProto()
            config.gpu_options.per_process_gpu_memory_fraction = 0.5
            sess = tf.Session(config=config)
            set_session(sess)  # set this TensorFlow session as the default session for Keras            

            fetchmodel = get_model('a')
            tfgraph = tf.get_default_graph()

        with tfgraph.as_default():
            preds = fetchmodel.predict(cand).tolist()
            logger.info("Fetch probabilities {0}".format(preds))
            frbprob = preds[0][1]
        return frbprob
    else:
        return cand


def pad_along_axis(array, target_length, loc='end', axis=0, **kwargs):
    """
    :param array: Input array to pad
    :param target_length: Required length of the axis
    :param loc: Location to pad: start: pad in beginning, end: pad in end, else: pad equally on both sides
    :param axis: Axis to pad along
    :return:
    """

    pad_size = target_length - array.shape[axis]
    axis_nb = len(array.shape)

    if pad_size < 0:
        return array

    npad = [(0, 0) for x in range(axis_nb)]

    if loc == 'start':
        npad[axis] = (pad_size, 0)
    elif loc == 'end':
        npad[axis] = (0, pad_size)
    else:
        if pad_size % 2 == 0:
            npad[axis] = (pad_size // 2, pad_size // 2)
        else:
            npad[axis] = (pad_size // 2, pad_size // 2 + 1)

    return np.pad(array, pad_width=npad, **kwargs)


def crop(data, start_sample, length, axis):
    """
    :param data: Data array to crop
    :param start_sample: Sample to start the output cropped array
    :param length: Final Length along the axis of the output
    :param axis: Axis to crop
    :return:
    """

    if data.shape[axis] > start_sample + length:
        if axis:
            return data[:, start_sample:start_sample + length]
        else:
            return data[start_sample:start_sample + length, :]
    elif data.shape[axis] == length:
        return data
    else:
        raise OverflowError('Specified length exceeds the size of data')


def prepare_to_classify(ft, dmt):
    """ Data prep and packaging for input to fetch.
    """

    data_ft = signal.detrend(np.nan_to_num(ft))
    data_ft /= np.std(data_ft)
    data_ft -= np.median(data_ft)
    data_dt = np.nan_to_num(dmt)
    data_dt /= np.std(data_dt)
    data_dt -= np.median(data_dt)
    X = np.reshape(data_ft, (256, 256, 1))
    Y = np.reshape(data_dt, (256, 256, 1))

    X[X != X] = 0.0
    Y[Y != Y] = 0.0
    X = X.reshape(-1, 256, 256, 1)
    Y = Y.reshape(-1, 256, 256, 1)

    X = X.copy(order='C')
    Y = Y.copy(order='C')

    payload = {"data_freq_time": X, "data_dm_time": Y}
    return payload


def iter_cands(candsfile, select='candcollection'):
    """ Iterate through (new style) candsfile and return either
    a candidatecollection or canddata.
    select defines what kind of object to return:
    - 'canddata' is heavier object with image and spectrum (used to make plots)
    - 'candcollection' is lighter object with features.
    """

    assert select.lower() in ['candcollection', 'canddata']

    try:
        with open(candsfile, 'rb') as pkl:
            while True:  # step through all possible segments
                try:
                    candobj = pickle.load(pkl)
                    if select.lower() == 'candcollection':
                        yield candobj
                    elif select.lower() == 'canddata':
                        yield candobj.canddata
                except EOFError:
                    logger.debug('Reached end of pickle.')
                    break
    except UnicodeDecodeError:
        with open(candsfile, 'rb') as pkl:
            while True:  # step through all possible segments
                try:
                    candobj = pickle.load(pkl, encoding='latin-1')
                    if select.lower() == 'candcollection':
                        yield candobj
                    elif select.lower() == 'canddata':
                        yield candobj.canddata
                except EOFError:
                    logger.debug('Reached end of pickle.')
                    break


def iter_noise(noisefile):
    """ Iterate through (new style) noisefile and return a list of tuples
    for each segment.
    """

    try:
        with open(noisefile, 'rb') as pkl:
            while True:  # step through all possible segments
                try:
                    noises = pickle.load(pkl)
                    for noise in noises:
                        yield noise

                except EOFError:
                    logger.debug('No more CandCollections.')
                    break
    except UnicodeDecodeError:
        with open(noisefile, 'rb') as pkl:
            while True:  # step through all possible segments
                try:
                    noises = pickle.load(pkl, encoding='latin-1')
                    for noise in noises:
                        yield noise

                except EOFError:
                    logger.debug('No more CandCollections.')
                    break


### bokeh summary plot
def visualize_clustering(cc, clusterer):
    
    import seaborn as sns
    from bokeh.plotting import figure, output_file, show, output_notebook
    from bokeh.layouts import row,column
    from bokeh.models import HoverTool
    from bokeh.models.sources import ColumnDataSource
    
    color_palette = sns.color_palette('deep', np.max(cc.cluster) + 1) #get a color palette with number of colors = number of clusters
    cluster_colors = [color_palette[x] if x >= 0
                      else (0.5, 0.5, 0.5)
                      for x in cc.cluster]    #assigning each cluster a color, and making a list

    cluster_member_colors = [sns.desaturate(x, p) for x, p in
                             zip(cluster_colors, clusterer.probabilities_)]
    cluster_colors = list(map(mpl.colors.rgb2hex, cluster_member_colors)) #converting sns colors to hex for bokeh
    
    width = 450
    height = 350
    alpha = 0.1
    output_notebook()

    TOOLS = 'crosshair, box_zoom, reset, box_select, tap, hover, wheel_zoom'
    
    candl = cc.candl
    candm = cc.candm
    npixx = cc.state.npixx
    npixy = cc.state.npixy
    uvres = cc.state.uvres

    dmind = cc.array['dmind']
    dtind = cc.array['dtind']
    dtarr = cc.state.dtarr
    timearr_ind = cc.array['integration']  # time index of all the candidates

    time_ind = np.multiply(timearr_ind, np.array(dtarr).take(dtind))
    peakx_ind, peaky_ind = cc.state.calcpix(candl, candm, npixx, npixy, uvres)
    
    snr = cc.snrtot    
    
    data = dict(l= peakx_ind, m= peaky_ind, dm= dmind, time= time_ind, snr= snr, colors = cluster_colors)
    source=ColumnDataSource(data=data)


    p = figure(title="m vs l", x_axis_label='l', y_axis_label='m',plot_width=width, plot_height=height, tools = TOOLS)
    p.circle(x='l',y='m', size='snr', line_width = 1, color = 'colors', fill_alpha=alpha, source = source) # linewidth=0,
    #p.circle(x=df.l,y=df.m, size=5, line_width = 1, color = cluster_colors, fill_alpha=0.5) # linewidth=0,
    hover = p.select(dict(type=HoverTool))
    hover.tooltips = [("m", "@m"), ("l", "@l"), ("time", "@time"), ("DM", "@dm"), ("SNR", "@snr")]

    #p.circle(x,y, size=5, line_width = 1, color = colors)#, , fill_alpha=1) # linewidth=0,
    #p.circle(x="x", y="y", source=source, size=7, color="color", line_color=None, fill_alpha="alpha")
    p2 = figure(title="DM vs time", x_axis_label='time', y_axis_label='DM',plot_width=width, plot_height=height, tools = TOOLS)
    p2.circle(x='time',y='dm', size='snr', line_width = 1, color = 'colors', fill_alpha=alpha, source=source) # linewidth=0,
    hover = p2.select(dict(type=HoverTool))
    hover.tooltips = [("m", "@m"), ("l", "@l"), ("time", "@time"), ("DM", "@dm"), ("SNR", "@snr")]


    p3 = figure(title="DM vs l", x_axis_label='l', y_axis_label='DM',plot_width=width, plot_height=height, tools = TOOLS)
    p3.circle(x='l',y='dm', size='snr', line_width = 1, color = 'colors', fill_alpha=alpha, source=source) # linewidth=0,
    hover = p3.select(dict(type=HoverTool))
    hover.tooltips = [("m", "@m"), ("l", "@l"), ("time", "@time"), ("DM", "@dm"), ("SNR", "@snr")]


    p4 = figure(title="time vs l", x_axis_label='l', y_axis_label='time',plot_width=width, plot_height=height, tools = TOOLS)
    p4.circle(x='l',y='time', size='snr', line_width = 1, color = 'colors', fill_alpha=alpha, source=source) # linewidth=0,
    hover = p4.select(dict(type=HoverTool))
    hover.tooltips = [("m", "@m"), ("l", "@l"), ("time", "@time"), ("DM", "@dm"), ("SNR", "@snr")]


    # show the results
    (show(column(row(p, p2), row(p3, p4))))


def makesummaryplot(cc=None, candsfile=None):
    """ Given a candcollection of candsfile, create
    bokeh summary plot
    TODO: modify to take candcollection
    """

    if cc is None and candsfile is not None:
        ccs = list(iter_cands(candsfile))
        cc = sum(ccs)
    if cc is not None and candsfile is None:
        candsfile = cc.state.candsfile

    if not len(cc):
        return 0

    time = []
    segment = []
    integration = []
    dmind = []
    dtind = []
    snr = []
    dm = []
    dt = []
    l1 = []
    m1 = []
    time.append(cc.candmjd*(24*3600))
    segment.append(cc.array['segment'])
    integration.append(cc.array['integration'])
    dmind.append(cc.array['dmind'])
    dtind.append(cc.array['dtind'])
    snr.append(cc.snrtot)
    dm.append(cc.canddm)
    dt.append(cc.canddt)
    l1.append(cc.array['l1'])
    m1.append(cc.array['m1'])

    time = np.concatenate(time)
#    time = time - time.min()  # TODO: try this, or ensure nonzero time array
    segment = np.concatenate(segment)
    integration = np.concatenate(integration)
    dmind = np.concatenate(dmind)
    dtind = np.concatenate(dtind)
    snr = np.concatenate(snr)
    dm = np.concatenate(dm)
    dt = np.concatenate(dt)
    l1 = np.concatenate(l1)
    m1 = np.concatenate(m1)

    keys = ['seg{0}-i{1}-dm{2}-dt{3}'.format(segment[i], integration[i],
                                             dmind[i], dtind[i])
            for i in range(len(segment))]
    sizes = calcsize(snr)
    colors = colorsat(l1, m1)
    data = dict(snrs=snr, dm=dm, l1=l1, m1=m1, time=time, sizes=sizes,
                colors=colors, keys=keys)

    dmt = plotdmt(data, yrange=(min(cc.state.dmarr), max(cc.state.dmarr)))
    loc = plotloc(data, extent=radians(cc.state.fieldsize_deg))
    combined = Row(dmt, loc, width=950)

    htmlfile = candsfile.replace('.pkl', '.html')
    output_file(htmlfile)
    save(combined)
    logger.info("Saved summary plot {0} with {1} candidate{2}"
                .format(htmlfile, len(segment), 's'[not len(segment)-1:]))

    return len(cc)


def plotdmt(data, circleinds=[], crossinds=[], edgeinds=[],
            tools="hover,pan,box_select,wheel_zoom,reset", plot_width=450,
            plot_height=400, yrange=None):
    """ Make a light-weight dm-time figure """

    fields = ['dm', 'time', 'sizes', 'colors', 'snrs', 'keys']

    if not len(circleinds):
        circleinds = list(range(len(data['snrs'])))

    # set ranges
    inds = circleinds + crossinds + edgeinds
    dm = [data['dm'][i] for i in inds]
    if yrange is None:
        dm_min = min(min(dm), max(dm)/1.05)
        dm_max = max(max(dm), min(dm)*1.05)
    else:
        assert isinstance(yrange, tuple)
        dm_min, dm_max = yrange
    t0 = min(data['time'])
    t1 = max(data['time'])
    data['time'] = data['time'] - t0
    time_range = t1-t0
    time_min = -0.05*time_range
    time_max = 1.05*time_range

    source = ColumnDataSource(data=dict({(key, tuple([value[i] for i in circleinds if i not in edgeinds]))
                                        for (key, value) in list(data.items())
                                        if key in fields}))
    dmt = Figure(plot_width=plot_width, plot_height=plot_height,
                 toolbar_location="left", x_axis_label='Time (s; from {0})'.format(t0),
                 y_axis_label='DM (pc/cm3)', x_range=(time_min, time_max),
                 y_range=(dm_min, dm_max),
                 output_backend='webgl', tools=tools)
    dmt.circle('time', 'dm', size='sizes', fill_color='colors',
               line_color=None, fill_alpha=0.2, source=source)

#    if crossinds:
#        sourceneg = ColumnDataSource(data = dict({(key, tuple([value[i] for i in crossinds]))
#                                                  for (key, value) in list(data.items()) if key in fields}))
#        dmt.cross('time', 'dm', size='sizes', fill_color='colors',
#                  line_alpha=0.3, source=sourceneg)
#
#    if edgeinds:
#        sourceedge = ColumnDataSource(data=dict({(key, tuple([value[i] for i in edgeinds]))
#                                                   for (key, value) in list(data.items()) if key in fields}))
#        dmt.circle('time', 'dm', size='sizes', line_color='colors',
#                   fill_color='colors', line_alpha=0.5, fill_alpha=0.2,
#                   source=sourceedge)

    hover = dmt.select(dict(type=HoverTool))
    hover.tooltips = OrderedDict([('SNR', '@snrs'), ('keys', '@keys')])

    return dmt


def plotloc(data, circleinds=[], crossinds=[], edgeinds=[],
            tools="hover,pan,box_select,wheel_zoom,reset", plot_width=450,
            plot_height=400, extent=None):
    """
    Make a light-weight loc figure
    extent is half size of (square) lm plot.
    """

    fields = ['l1', 'm1', 'sizes', 'colors', 'snrs', 'keys']

    if not len(circleinds):
        circleinds = list(range(len(data['snrs'])))

    # set ranges
    inds = circleinds + crossinds + edgeinds
    l1 = [data['l1'][i] for i in inds]
    m1 = [data['m1'][i] for i in inds]
    if extent is None:
        extent = max([max(m1), -min(m1), max(l1), -min(l1)])

    source = ColumnDataSource(data=dict({(key, tuple([value[i] for i in circleinds if i not in edgeinds]))
                                        for (key, value) in list(data.items())
                                        if key in fields}))
    loc = Figure(plot_width=plot_width, plot_height=plot_height,
                 toolbar_location="left", x_axis_label='l1 (rad)',
                 y_axis_label='m1 (rad)', x_range=(-extent, extent),
                 y_range=(-extent, extent),
                 output_backend='webgl', tools=tools)
    loc.circle('l1', 'm1', size='sizes', fill_color='colors',
               line_color=None, fill_alpha=0.2, source=source)

    hover = loc.select(dict(type=HoverTool))
    hover.tooltips = OrderedDict([('SNR', '@snrs'), ('keys', '@keys')])

    return loc


def calcsize(values, sizerange=(4, 70), inds=None, plaw=2):
    """ Use set of values to calculate symbol size.
    values is a list of floats for candidate significance.
    inds is an optional list of indexes to use to calculate symbol size.
    Scaling of symbol size min max set by sizerange tuple (min, max).
    plaw is powerlaw scaling of symbol size from values
    """

    if inds:
        smax = max([abs(values[i]) for i in inds])
        smin = min([abs(values[i]) for i in inds])
    else:
        smax = max([abs(val) for val in values])
        smin = min([abs(val) for val in values])

    if smax == smin:
        return [sizerange[1]]*len(values)
    else:
        return [sizerange[0] + sizerange[1] * ((abs(val) - smin)/(smax - smin))**plaw for val in values]


def colorsat(l, m):
    """ Returns color for given l,m
    Designed to look like a color wheel that is more saturated in middle.
    """

    lm = np.zeros(len(l), dtype='complex')
    lm.real = l
    lm.imag = m
    red = 0.5*(1+np.cos(np.angle(lm)))
    green = 0.5*(1+np.cos(np.angle(lm) + 2*3.14/3))
    blue = 0.5*(1+np.cos(np.angle(lm) - 2*3.14/3))
    amp = np.where(lm == 0, 256, 256*np.abs(lm)/np.abs(lm).max())
    return ["#%02x%02x%02x" % (np.floor(amp[i]*red[i]).astype(int),
            np.floor(amp[i]*green[i]).astype(int),
            np.floor(amp[i]*blue[i]).astype(int))
            for i in range(len(l))]


def calcinds(data, threshold, ignoret=None):
    """ Find indexes for data above (or below) given threshold. """

    inds = []
    for i in range(len(data['time'])):
        snr = data['snrs'][i]
        time = data['time'][i]
        if (threshold >= 0 and snr > threshold):
            if ignoret:
                incl = [t0 for (t0, t1) in ignoret if np.round(time).astype(int) in range(t0,t1)]
                logger.debug('{} {} {} {}'.format(np.round(time).astype(int), t0, t1, incl))
                if not incl:
                    inds.append(i)
            else:
                inds.append(i)
        elif threshold < 0 and snr < threshold:
            if ignoret:
                incl = [t0 for (t0, t1) in ignoret if np.round(time).astype(int) in range(t0,t1)]
                logger.debug('{} {} {} {}'.format(np.round(time).astype(int), t0, t1, incl))
                if not incl:
                    inds.append(i)
            else:
                inds.append(i)

    return inds


def candplot(canddatalist, snrs=None, outname=''):
    """ Takes output of search_thresh (CandData objects) to make
    candidate plots.
    Expects pipeline state, candidate location, image, and
    phased, dedispersed data (cut out in time, dual-pol).
    snrs is array for an (optional) SNR histogram plot.
    Written by Bridget Andersen and modified by Casey for rfpipe.
    """

    if not isinstance(canddatalist, list):
        logger.debug('Wrapping solo CandData object')
        canddatalist = [canddatalist]

    logger.info('Making {0} candidate plots.'.format(len(canddatalist)))

    for i in range(len(canddatalist)):
        canddata = canddatalist[i]
        st = canddata.state
        candloc = canddata.loc
        im = canddata.image
        data = canddata.data

        scan = st.metadata.scan
        segment, candint, dmind, dtind, beamnum = candloc

        # calc source location
#        imstd = util.madtostd(im)  # outlier resistant
        imstd = im.std()  # consistent with rfgpu
        snrim = im.max()/imstd
        l1, m1 = st.pixtolm(np.where(im == im.max()))

        logger.info('Plotting candloc {0} with SNR {1:.1f} and image/data shapes: {2}/{3}'
                    .format(str(candloc), snrim, str(im.shape), str(data.shape)))

        # either standard radec or otf phasecenter radec
        if st.otfcorrections is not None:
            ints, pt_ra_deg, pt_dec_deg = st.otfcorrections[segment][0]
            pt_ra = np.radians(pt_ra_deg)
            pt_dec = np.radians(pt_dec_deg)
        else:
            pt_ra, pt_dec = st.metadata.radec
        src_ra, src_dec = source_location(pt_ra, pt_dec, l1, m1)
        logger.info('Peak (RA, Dec): ({0}, {1})'.format(src_ra, src_dec))

        # convert l1 and m1 from radians to arcminutes
        l1arcm = np.degrees(l1)*60
        m1arcm = np.degrees(m1)*60

        # build overall plot
        fig = plt.Figure(figsize=(12.75, 8))

        # add metadata in subfigure
        ax = fig.add_subplot(2, 3, 1, facecolor='white')

        # calculate the overall dispersion delay: dd
        f1 = st.metadata.freq_orig[0]
        f2 = st.metadata.freq_orig[-1]
        dd = 4.15*st.dmarr[dmind]*(f1**(-2)-f2**(-2))

        # add annotating info
        # set spacing and location of the annotating information
        start = 1.1
        space = 0.07
        left = 0.0
        ax.text(left, start, st.fileroot, fontname='sans-serif',
                transform=ax.transAxes, fontsize='small')
        ax.text(left, start-space, 'Peak (arcmin): ('
                + str(np.round(l1arcm, 3)) + ', '
                + str(np.round(m1arcm, 3)) + ')',
                fontname='sans-serif', transform=ax.transAxes,
                fontsize='small')
        # split the RA and Dec and display in a nice format
        ra = src_ra.split()
        dec = src_dec.split()
        ax.text(left, start-2*space, 'Peak (RA, Dec): (' + ra[0] + ':' + ra[1]
                + ':' + ra[2][0:4] + ', ' + dec[0] + ':' + dec[1] + ':'
                + dec[2][0:4] + ')',
                fontname='sans-serif', transform=ax.transAxes,
                fontsize='small')
        ax.text(left, start-3*space, 'Source: ' + str(st.metadata.source),
                fontname='sans-serif', transform=ax.transAxes,
                fontsize='small')
        ax.text(left, start-4*space, 'scan: ' + str(scan),
                fontname='sans-serif', transform=ax.transAxes,
                fontsize='small')
        ax.text(left, start-5*space, 'segment: ' + str(segment),
                fontname='sans-serif', transform=ax.transAxes,
                fontsize='small')
        ax.text(left, start-6*space, 'integration: ' + str(candint),
                fontname='sans-serif', transform=ax.transAxes,
                fontsize='small')
        ax.text(left, start-7*space, 'DM = ' + str(st.dmarr[dmind])
                + ' (index ' + str(dmind) + ')',
                fontname='sans-serif', transform=ax.transAxes,
                fontsize='small')
        ax.text(left, start-8*space, 'dt = '
                + str(np.round(st.inttime*st.dtarr[dtind], 3)*1e3)
                + ' ms' + ' (index ' + str(dtind) + ')',
                fontname='sans-serif', transform=ax.transAxes,
                fontsize='small')
        ax.text(left, start-9*space, 'disp delay = ' + str(np.round(dd, 1))
                + ' ms',
                fontname='sans-serif', transform=ax.transAxes,
                fontsize='small')
        defstr = 'SNR (im'
        snrstr = str(np.round(snrim, 1))
        if canddata.snrk is not None:
            defstr += '/k): '
            snrstr += '/' + str(np.round(canddata.snrk, 1))
        else:
            defstr += '): '
        ax.text(left, start-10*space, defstr+snrstr,
                fontname='sans-serif', transform=ax.transAxes,
                fontsize='small')

        if canddata.cluster is not None:
            label, size = canddata.cluster, canddata.clustersize
            ax.text(left, start-11*space, 'Cluster label: {0}'.format(str(label)),
                    fontname='sans-serif',
                    transform=ax.transAxes, fontsize='small')
            ax.text(left, start-12*space, 'Cluster size: {0}'.format(size),
                    fontname='sans-serif', transform=ax.transAxes,
                    fontsize='small')

        # set the plot invisible so that it doesn't interfere with annotations
        ax.get_xaxis().set_visible(False)
        ax.get_yaxis().set_visible(False)
        ax.spines['bottom'].set_color('white')
        ax.spines['top'].set_color('white')
        ax.spines['right'].set_color('white')
        ax.spines['left'].set_color('white')

        # plot full dynamic spectra
        left, width = 0.75, 0.2*2./3.
        bottom, height = 0.2, 0.7
        # three rectangles for each panel of the spectrum (RR, RR+LL, LL)
        rect_dynsp1 = [left, bottom, width/3., height]
        rect_dynsp2 = [left+width/3., bottom, width/3., height]
        rect_dynsp3 = [left+2.*width/3., bottom, width/3., height]
        rect_lc1 = [left, bottom-0.1, width/3., 0.1]
        rect_lc2 = [left+width/3., bottom-0.1, width/3., 0.1]
        rect_lc3 = [left+2.*width/3., bottom-0.1, width/3., 0.1]
        rect_sp = [left+width, bottom, 0.1*2./3., height]
        ax_dynsp1 = fig.add_axes(rect_dynsp1)
        # sharey so that axes line up
        ax_dynsp2 = fig.add_axes(rect_dynsp2, sharey=ax_dynsp1)
        ax_dynsp3 = fig.add_axes(rect_dynsp3, sharey=ax_dynsp1)
        # hide RR+LL and LL dynamic spectra y labels to avoid overlap
        [label.set_visible(False) for label in ax_dynsp2.get_yticklabels()]
        [label.set_visible(False) for label in ax_dynsp3.get_yticklabels()]
        ax_sp = fig.add_axes(rect_sp, sharey=ax_dynsp3)
        [label.set_visible(False) for label in ax_sp.get_yticklabels()]
        ax_lc1 = fig.add_axes(rect_lc1)
        ax_lc2 = fig.add_axes(rect_lc2, sharey=ax_lc1)
        ax_lc3 = fig.add_axes(rect_lc3, sharey=ax_lc1)
        [label.set_visible(False) for label in ax_lc2.get_yticklabels()]
        [label.set_visible(False) for label in ax_lc3.get_yticklabels()]

        # now actually plot the data
        spectra = np.swapaxes(data.real, 0, 1)
        dd1 = spectra[..., 0]
        dd2 = spectra[..., 0] + spectra[..., 1]
        dd3 = spectra[..., 1]
        colormap = 'viridis'
        logger.debug('{0}'.format(dd1.shape))
        logger.debug('{0}'.format(dd2.shape))
        logger.debug('{0}'.format(dd3.shape))
        _ = ax_dynsp1.imshow(dd1, origin='lower', interpolation='nearest',
                             aspect='auto', cmap=plt.get_cmap(colormap))
        _ = ax_dynsp2.imshow(dd2, origin='lower', interpolation='nearest',
                             aspect='auto', cmap=plt.get_cmap(colormap))
        _ = ax_dynsp3.imshow(dd3, origin='lower', interpolation='nearest',
                             aspect='auto', cmap=plt.get_cmap(colormap))
        ax_dynsp1.set_yticks(list(range(0, len(st.freq), 30)))
        ax_dynsp1.set_yticklabels(st.freq[::30].round(3))
        ax_dynsp1.set_ylabel('Freq (GHz)')
        ax_dynsp1.set_xlabel('RR')
        ax_dynsp1.xaxis.set_label_position('top')
        ax_dynsp2.set_xlabel('RR+LL')
        ax_dynsp2.xaxis.set_label_position('top')
        ax_dynsp3.set_xlabel('LL')
        ax_dynsp3.xaxis.set_label_position('top')
        # hide xlabels invisible so that they don't interefere with lc plots
        [label.set_visible(False) for label in ax_dynsp1.get_xticklabels()]
        # This one y label was getting in the way
        ax_dynsp1.get_yticklabels()[0].set_visible(False)
        # plot stokes I spectrum of the candidate pulse (assume middle bin)
        # select stokes I middle bin
        spectrum = spectra[:, canddata.integration_rel].mean(axis=1)
        ax_sp.plot(spectrum, list(range(len(spectrum))), 'k.')
        # plot 0 Jy dotted line
        ax_sp.plot(np.zeros(len(spectrum)), list(range(len(spectrum))), 'r:')
        xmin, xmax = ax_sp.get_xlim()
        ax_sp.set_xticks(np.linspace(xmin, xmax, 3).round(2))
        ax_sp.set_xlabel('Flux (Jy)')

        # plot mean flux values for each time bin
        lc1 = dd1.mean(axis=0)
        lc2 = dd2.mean(axis=0)
        lc3 = dd3.mean(axis=0)
        lenlc = len(data)
        ax_lc1.plot(list(range(0, lenlc)), list(lc1)[:lenlc], 'k.')
        ax_lc2.plot(list(range(0, lenlc)), list(lc2)[:lenlc], 'k.')
        ax_lc3.plot(list(range(0, lenlc)), list(lc3)[:lenlc], 'k.')
        # plot 0 Jy dotted line for each plot
        ax_lc1.plot(list(range(0, lenlc)), list(np.zeros(lenlc)), 'r:')
        ax_lc2.plot(list(range(0, lenlc)), list(np.zeros(lenlc)), 'r:')
        ax_lc3.plot(list(range(0, lenlc)), list(np.zeros(lenlc)), 'r:')
        ax_lc2.set_xlabel('Integration (rel)')
        ax_lc1.set_ylabel('Flux (Jy)')
        ax_lc1.set_xticks([0, 0.5*lenlc, lenlc])
        # only show the '0' label for one of the plots to avoid messy overlap
        ax_lc1.set_xticklabels(['0', str(lenlc//2), str(lenlc)])
        ax_lc2.set_xticks([0, 0.5*lenlc, lenlc])
        ax_lc2.set_xticklabels(['', str(lenlc//2), str(lenlc)])
        ax_lc3.set_xticks([0, 0.5*lenlc, lenlc])
        ax_lc3.set_xticklabels(['', str(lenlc//2), str(lenlc)])
        ymin, ymax = ax_lc1.get_ylim()
        ax_lc1.set_yticks(np.linspace(ymin, ymax, 3).round(2))

        # adjust the x tick marks to line up with the lc plots
        ax_dynsp1.set_xticks([0, 0.5*lenlc, lenlc])
        ax_dynsp2.set_xticks([0, 0.5*lenlc, lenlc])
        ax_dynsp3.set_xticks([0, 0.5*lenlc, lenlc])

        # plot second set of dynamic spectra
        left, width = 0.45, 0.1333
        bottom, height = 0.1, 0.4
        rect_dynsp1 = [left, bottom, width/3., height]
        rect_dynsp2 = [left+width/3., bottom, width/3., height]
        rect_dynsp3 = [left+2.*width/3., bottom, width/3., height]
        rect_sp = [left+width, bottom, 0.1*2./3., height]
        ax_dynsp1 = fig.add_axes(rect_dynsp1)
        ax_dynsp2 = fig.add_axes(rect_dynsp2, sharey=ax_dynsp1)
        ax_dynsp3 = fig.add_axes(rect_dynsp3, sharey=ax_dynsp1)
        # hide RR+LL and LL dynamic spectra y labels
        [label.set_visible(False) for label in ax_dynsp2.get_yticklabels()]
        [label.set_visible(False) for label in ax_dynsp3.get_yticklabels()]
        ax_sp = fig.add_axes(rect_sp, sharey=ax_dynsp3)
        [label.set_visible(False) for label in ax_sp.get_yticklabels()]

        # calculate the channels to average together for SNR=2
        n = int((2.*(len(spectra))**0.5/snrim)**2)
        if n == 0:  # if n==0 then don't average
            dd1avg = dd1
            dd3avg = dd3
        else:
            # otherwise, add zeros onto the data so that it's length is cleanly
            # divisible by n (makes it easier to average over)
            dd1zerotemp = np.concatenate((np.zeros((n-len(spectra) % n,
                                                    len(spectra[0])),
                                         dtype=dd1.dtype), dd1), axis=0)
            dd3zerotemp = np.concatenate((np.zeros((n-len(spectra) % n,
                                                    len(spectra[0])),
                                         dtype=dd3.dtype), dd3), axis=0)
            # make masked arrays so appended zeros do not affect average
            zeros = np.zeros((len(dd1), len(dd1[0])))
            ones = np.ones((n-len(spectra) % n, len(dd1[0])))
            masktemp = np.concatenate((ones, zeros), axis=0)
            dd1zero = np.ma.masked_array(dd1zerotemp, mask=masktemp)
            dd3zero = np.ma.masked_array(dd3zerotemp, mask=masktemp)
            # average together the data
            dd1avg = np.array([], dtype=dd1.dtype)
            for i in range(len(spectra[0])):
                temp = dd1zero[:, i].reshape(-1, n)
                tempavg = np.reshape(np.mean(temp, axis=1), (len(temp), 1))
                # repeats the mean values to create more pixels
                # (easier to properly crop when it is finally displayed)
                temprep = np.repeat(tempavg, n, axis=0)
                if i == 0:
                    dd1avg = temprep
                else:
                    dd1avg = np.concatenate((dd1avg, temprep), axis=1)
            dd3avg = np.array([], dtype=dd3.dtype)
            for i in range(len(spectra[0])):
                temp = dd3zero[:, i].reshape(-1, n)
                tempavg = np.reshape(np.mean(temp, axis=1), (len(temp), 1))
                temprep = np.repeat(tempavg, n, axis=0)
                if i == 0:
                    dd3avg = temprep
                else:
                    dd3avg = np.concatenate((dd3avg, temprep), axis=1)
        dd2avg = dd1avg + dd3avg  # add together to get averaged RR+LL spectrum
        colormap = 'viridis'
        # if n==0 then don't crop the spectra because no zeroes were appended
        if n == 0:
            dd1avgcrop = dd1avg
            dd2avgcrop = dd2avg
            dd3avgcrop = dd3avg
        else:  # otherwise, crop off the appended zeroes
            dd1avgcrop = dd1avg[len(ones):len(dd1avg), :]
            dd2avgcrop = dd2avg[len(ones):len(dd2avg), :]
            dd3avgcrop = dd3avg[len(ones):len(dd3avg), :]
        logger.debug('{0}'.format(dd1avgcrop.shape))
        logger.debug('{0}'.format(dd2avgcrop.shape))
        logger.debug('{0}'.format(dd3avgcrop.shape))
        _ = ax_dynsp1.imshow(dd1avgcrop, origin='lower',
                             interpolation='nearest', aspect='auto',
                             cmap=plt.get_cmap(colormap))
        _ = ax_dynsp2.imshow(dd2avgcrop, origin='lower',
                             interpolation='nearest', aspect='auto',
                             cmap=plt.get_cmap(colormap))
        _ = ax_dynsp3.imshow(dd3avgcrop, origin='lower',
                             interpolation='nearest', aspect='auto',
                             cmap=plt.get_cmap(colormap))
        spw_reffreq = np.sort(st.metadata.spw_reffreq)
        # TODO: need to find best chan for label even for overlapping spw
        spw_chans = [np.abs(reffreq/1e9-st.freq).argmin() for reffreq in spw_reffreq]
        ax_dynsp1.set_yticks(spw_chans)
        ax_dynsp1.set_yticklabels((spw_reffreq/1e9).round(3))
        ax_dynsp1.set_ylabel('Freq of SPW (GHz)')
        ax_dynsp1.set_xlabel('RR')
        ax_dynsp1.xaxis.set_label_position('top')
        ax_dynsp2.set_xlabel('Integration (rel)')
        ax2 = ax_dynsp2.twiny()
        ax2.set_xlabel('RR+LL')
        [label.set_visible(False) for label in ax2.get_xticklabels()]
        ax_dynsp3.set_xlabel('LL')
        ax_dynsp3.xaxis.set_label_position('top')

        # plot stokes I spectrum of the candidate pulse from middle integration
        ax_sp.plot(dd2avgcrop[:, canddata.integration_rel]/2.,
                   list(range(len(dd2avgcrop))), 'k.')
        ax_sp.plot(np.zeros(len(dd2avgcrop)), list(range(len(dd2avgcrop))),
                   'r:')
        xmin, xmax = ax_sp.get_xlim()
        ax_sp.set_xticks(np.linspace(xmin, xmax, 3).round(2))
        ax_sp.get_xticklabels()[0].set_visible(False)
        ax_sp.set_xlabel('Flux (Jy)')

        # readjust the x tick marks on the dynamic spectra
        ax_dynsp1.set_xticks([0, 0.5*lenlc, lenlc])
        ax_dynsp1.set_xticklabels(['0', str(lenlc//2), str(lenlc)])
        ax_dynsp2.set_xticks([0, 0.5*lenlc, lenlc])
        ax_dynsp2.set_xticklabels(['', str(lenlc//2), str(lenlc)])
        ax_dynsp3.set_xticks([0, 0.5*lenlc, lenlc])
        ax_dynsp3.set_xticklabels(['', str(lenlc//2), str(lenlc)])

        # plot the image and zoomed cutout
        ax = fig.add_subplot(2, 3, 4)
        fov = np.degrees(1./st.uvres)*60.
        _ = ax.imshow(im.transpose(), aspect='equal', origin='upper',
                      interpolation='nearest',
                      extent=[fov/2, -fov/2, -fov/2, fov/2],
                      cmap=plt.get_cmap('viridis'), vmin=0,
                      vmax=0.5*im.max())
        ax.set_xlabel('RA Offset (arcmin)')
        ax.set_ylabel('Dec Offset (arcmin)')
        # to set scale when we plot the triangles that label the location
        ax.autoscale(False)
        # add markers on the axes at measured position of the candidate
        ax.scatter(x=[l1arcm], y=[-fov/2], c='#ffff00', s=60, marker='^',
                   clip_on=False)
        ax.scatter(x=[fov/2], y=[m1arcm], c='#ffff00', s=60, marker='>',
                   clip_on=False)
        # makes it so the axis does not intersect the location triangles
        ax.set_frame_on(False)

        # add a zoomed cutout image of the candidate (set width at 5*beam)
        sbeam = np.mean(st.beamsize_deg)*60
        # figure out the location to center the zoomed image on
        xratio = len(im[0])/fov  # pix/arcmin
        yratio = len(im)/fov  # pix/arcmin
        mult = 5  # sets how many times the synthesized beam the zoomed FOV is
        xmin = max(0, int(len(im[0])//2-(m1arcm+sbeam*mult)*xratio))
        xmax = int(len(im[0])//2-(m1arcm-sbeam*mult)*xratio)
        ymin = max(0, int(len(im)//2-(l1arcm+sbeam*mult)*yratio))
        ymax = int(len(im)//2-(l1arcm-sbeam*mult)*yratio)
        left, width = 0.231, 0.15
        bottom, height = 0.465, 0.15
        rect_imcrop = [left, bottom, width, height]
        ax_imcrop = fig.add_axes(rect_imcrop)
        logger.debug('{0}'.format(im.transpose()[xmin:xmax, ymin:ymax].shape))
        logger.debug('{0} {1} {2} {3}'.format(xmin, xmax, ymin, ymax))
        _ = ax_imcrop.imshow(im.transpose()[xmin:xmax,ymin:ymax], aspect=1,
                             origin='upper', interpolation='nearest',
                             extent=[-1, 1, -1, 1],
                             cmap=plt.get_cmap('viridis'), vmin=0,
                             vmax=0.5*im.max())
        # setup the axes
        ax_imcrop.set_ylabel('Dec (arcmin)')
        ax_imcrop.set_xlabel('RA (arcmin)')
        ax_imcrop.xaxis.set_label_position('top')
        ax_imcrop.xaxis.tick_top()
        xlabels = [str(np.round(l1arcm+sbeam*mult/2, 1)), '',
                   str(np.round(l1arcm, 1)), '',
                   str(np.round(l1arcm-sbeam*mult/2, 1))]
        ylabels = [str(np.round(m1arcm-sbeam*mult/2, 1)), '',
                   str(np.round(m1arcm, 1)), '',
                   str(np.round(m1arcm+sbeam*mult/2, 1))]
        ax_imcrop.set_xticklabels(xlabels)
        ax_imcrop.set_yticklabels(ylabels)
        # change axis label loc of inset to avoid the full picture
        ax_imcrop.get_yticklabels()[0].set_verticalalignment('bottom')

        # create SNR versus N histogram for the whole observation
        # (properties for each candidate in the observation given by prop)
        if snrs is not None:
            left, width = 0.45, 0.2
            bottom, height = 0.6, 0.3
            rect_snr = [left, bottom, width, height]
            ax_snr = fig.add_axes(rect_snr)
            pos_snrs = snrs[snrs >= 0]
            neg_snrs = snrs[snrs < 0]
            if not len(neg_snrs):  # if working with subset and only pos snrs
                neg_snrs = pos_snrs
                nonegs = True
            else:
                nonegs = False
            minval = 5.5
            maxval = 8.0
            # determine the min and max values of the x axis
            if min(pos_snrs) < min(np.abs(neg_snrs)):
                minval = min(pos_snrs)
            else:
                minval = min(np.abs(neg_snrs))
            if max(pos_snrs) > max(np.abs(neg_snrs)):
                maxval = max(pos_snrs)
            else:
                maxval = max(np.abs(neg_snrs))

            # positive SNR bins are in blue
            # absolute values of negative SNR bins are taken and plotted as
            # red x's on top of positive blue bins for compactness
            n, b, patches = ax_snr.hist(pos_snrs, 50, (minval, maxval),
                                        facecolor='blue', zorder=1)
            vals, bin_edges = np.histogram(np.abs(neg_snrs), 50,
                                           (minval, maxval))
            bins = np.array([(bin_edges[i]+bin_edges[i+1])/2.
                             for i in range(len(vals))])
            vals = np.array(vals)
            if not nonegs:
                ax_snr.scatter(bins[vals > 0], vals[vals > 0], marker='x',
                               c='orangered', alpha=1.0, zorder=2)
            ax_snr.set_xlabel('SNR')
            ax_snr.set_xlim(left=minval-0.2)
            ax_snr.set_xlim(right=maxval+0.2)
            ax_snr.set_ylabel('N')
            ax_snr.set_yscale('log')
            # draw vertical line where the candidate SNR is
            ax_snr.axvline(x=snrim, linewidth=1, color='y', alpha=0.7)

        if not outname:
            outname = os.path.join(st.prefs.workdir,
                                   'cands_{0}.png'
                                   .format(canddata.candid))

        try:
            canvas = FigureCanvasAgg(fig)
            canvas.print_figure(outname)
            logger.info('Wrote candidate plot to {0}'.format(outname))
        except ValueError:
            logger.warning('Could not write figure to {0}'.format(outname))


def source_location(pt_ra, pt_dec, l1, m1):
    """ Takes phase center and src l,m in radians to get ra,dec of source.
    Returns string ('hh mm ss', 'dd mm ss')
    """

    srcra = np.degrees(pt_ra + l1/cos(pt_dec))
    srcdec = np.degrees(pt_dec + m1)

    return deg2HMS(srcra, srcdec)


def deg2HMS(ra=None, dec=None, round=False):
    """ quick and dirty coord conversion. googled to find bdnyc.org.
    """
    RA, DEC, rs, ds = '', '', '', ''
    if dec is not None:
        if str(dec)[0] == '-':
            ds, dec = '-', abs(dec)
        deg = int(dec)
        decM = abs(int((dec-deg)*60))
        if round:
            decS = int((abs((dec-deg)*60)-decM)*60)
        else:
            decS = (abs((dec-deg)*60)-decM)*60
        DEC = '{0}{1} {2} {3}'.format(ds, deg, decM, decS)

    if ra is not None:
        if str(ra)[0] == '-':
            rs, ra = '-', abs(ra)
        raH = int(ra/15)
        raM = int(((ra/15)-raH)*60)
        if round:
            raS = int(((((ra/15)-raH)*60)-raM)*60)
        else:
            raS = ((((ra/15)-raH)*60)-raM)*60
        RA = '{0}{1} {2} {3}'.format(rs, raH, raM, raS)

    if ra is not None and dec is not None:
        return (RA, DEC)
    else:
        return RA or DEC


def make_voevent(candcollection):    
    """ Script to generate a VOEvent file from the CandCollection 
    Takes Candcollection info and writes a .xml file with relevant inforation
    VOEvent format based on Petroff et al. 2017 VOEvent Standard for Fast Radio Busrts
    See https://github.com/ebpetroff/FRB_VOEvent
    written by Justin D. Linford with input from Casey Law, Sarah Burke-Spolaor
    and Kshitij Aggarwal
    """

    #get candata separated into useful parts
    st = candcollection.state
    
    #LOOP TO STEP THROUGH ENTREES IN CANDCOLLECTION
    
    for n1 in range(len(candcollection.locs)):
    
        candloc = candcollection.locs[n1]
        #get some usefult info out of candidate location
        segment = candcollection.segment
        candint = candloc[1]
        dmind = candloc[2]
        dtind = candloc[3]
        beamnum = candloc[4]
        
        #Basic data easily accessible from CandCollection
        FRB_DM = candcollection.canddm[n1]
        #FRB_DM_err = -999 #TODO: need to figure out how to get DM nucertainty
        #DM uncertainty: From Cordes & McLaughlin 2003, FWHM in S/N vs delDM distribution should be 
        #delta-DM ~ 506 * pulse width [ms] * observing freq ^3 [Ghz] / bandwidth [MHz]  (Eq. 14)
        #by definition, FWHM = 2*sqrt(2*ln2)*sigma for a Gaussian
        #DM_err ~ 506/(2*sqrt(2 ln2)) * Width(ms) * ObsFrequency(GHz)^3 / bandwidth(MHz)
        FRB_obsmjd = candcollection.candmjd[n1]
        FRB_width = candcollection.canddt[n1]*1.0e3 #approximate pulse width in ms
        snr1 = candcollection.array['snr1'].flatten()
        FRB_SNR = snr1[n1]
        l1 = candcollection.candl[n1]
        m1 = candcollection.candm[n1]
        
        #get FRB RA & DEC location in degrees --> NOTE: Stole this from source_location
        pt_ra, pt_dec = st.metadata.radec
        srcra = np.degrees(pt_ra + l1/cos(pt_dec))
        srcdec = np.degrees(pt_dec + m1)
        im_pix_scale = np.degrees((st.npixx*st.uvres)**-1.0) #degrees per pixel
        srcloc_err = im_pix_scale #set source location uncertainty to the pixel scale, for now --> assumes source only fills a single pixel
        #put location into SkyCoord
        FRB_loc = coordinates.SkyCoord(srcra,srcdec,frame='icrs',unit='deg')
        #FRB galactic coordinates
        FRB_gl = FRB_loc.galactic.l.deg
        FRB_gb = FRB_loc.galactic.b.deg
        
        #WHAT fields
        #observatory parameters
        beam_size = st.beamsize_deg #estimate of beam size in degrees
        #TODO: is st.beamsize)deg an estimate of the primary beam or the restoring beam?
        beam_semimaj = max(beam_size) * 3600.0 # TODO: figure out how to get this info
        beam_semimin = min(beam_size) * 3600.0 # TODO: figure out how to get this info
        beam_rot_ang = -999 # TODO: figure out how to get this info
        samp_time = np.round(st.inttime, 3)*1e3 #sampling time in ms
        band_width = np.round((st.freq.max() - st.freq.min())*1.0e3,4)#bandwidth in MHz
        num_chan = np.sum(st.metadata.spw_nchan)
        center_freq = st.metadata.spw_reffreq[int(len(st.metadata.spw_reffreq)/2.0)]/1.0e6 #should be center freq in MHz
        num_pol = int(len(st.metadata.pols_orig))
        bits_per_sample = 2 #TODO: check that this is always accurate
        gain_KJy = -999 #TODO: figure out how to get this info
        Tsys_K = -999 #TODO: figure out how to get this info
        VLA_backend = 'WIDAR' #may need to find out how to get this info from the data
        VLA_beam = beamnum #VLA only has a single beam
        
        #should now have all the necessary numbers to calculate DM uncertainty
        FRB_DM_err = (506.0/(2.0*np.sqrt(2.0*np.log(2.0)))) * FRB_width * (center_freq*1.0e-3)**3 / band_width
        
        #now compare beam size to pixel scale
        #if the 1/2 beam semi-minor axis is larger than the pixel scale, set the location uncertainty to 1/2 the semi-minor axis
        if 0.5*min(beam_size)>im_pix_scale: srcloc_err = 0.5*min(beam_size)
        
        FRB_obstime = time.Time(FRB_obsmjd,format='mjd',scale='utc')
        #print(FRB_obstime)
        FRB_ISOT = FRB_obstime.isot #convert time to ISOT
        #print(FRB_ISOT)
        #get the hour of the observation for FRB name
        t_pos = FRB_ISOT.find('T')
        FRB_ISOT_UTHH = 'UT'+FRB_ISOT[t_pos+1:t_pos+3]
        
        #Importance parameter
        FRB_importance = 0.8 #default to relatively high importance #TODO: look into setting this based on candidate decision trees or SNR
        if candcollection.clustersize is not None:
            if candcollection.clustersize[n1]>10. and FRB_SNR>30.: FRB_importance=1.0
            if candcollection.clustersize[n1]>10. and FRB_SNR<30. and FRB_SNR>20.: FRB_importance=0.9
            if candcollection.clustersize[n1]<5.0 and FRB_SNR<20.0: FRB_importance=0.5
        else:
            if FRB_SNR>30.: FRB_importance=0.95
            if FRB_SNR>20. and FRB_SNR<30.: FRB_importance=0.85
        
        #build FRB name
        FRB_YY = FRB_ISOT[2:4] #last 2 digits of year
        FRB_MM = FRB_ISOT[5:7] #2-digit month
        FRB_DD = FRB_ISOT[8:10] #2-digit day
    
        FRB_RADEC_str = FRB_loc.to_string('hmsdms') #convert FRB coordinates to HH:MM:SS.SSSS (+/-)DD:MM:SS.SSSS
        
        #FRB_NAME = 'FRB'+FRB_YY+FRB_MM+FRB_DD + '.J' + FRB_RAhh+FRB_RAmm+FRB_RAss + FRB_DECdd+FRB_DECmm+FRB_DECss
        FRB_NAME = 'FRB'+FRB_YY+FRB_MM+FRB_DD + FRB_ISOT_UTHH
        
        #set filename to FRB_NAME + '_detection.xml'
        outname = os.path.join(st.prefs.workdir,FRB_NAME+'_detection.xml')
        
        try:
            #write VOEvent file
            #create a text file with all the VLA fluxes to include in paper
            VOEvent_of = open(outname,'w')
            #header
            VOEvent_of.write("<?xml version='1.0' encoding='UTF-8'?>"+'\n')
            VOEvent_of.write('<voe:VOEvent xmlns:xsi="http://www.w3.org/2001/XMLSchema-instance" xmlns:voe="http://www.ivoa.net/xml/VOEvent/v2.0" xsi:schemaLocation="http://www.ivoa.net/xml/VOEvent/v2.0 http://www.ivoa.net/xml/VOEvent/VOEvent-v2.0.xsd" version="2.0" role="test" ivorn="ivo://realfast.io/realfast#'+FRB_NAME+'/'+str(FRB_obsmjd)+'">'+'\n')
            #WHO
            VOEvent_of.write('\t'+'<Who>'+'\n')
            VOEvent_of.write('\t\t'+'<AuthorIVORN>ivo://realfast.io/contact</AuthorIVORN>'+'\n')
            VOEvent_of.write('\t\t'+'<Date>'+FRB_ISOT+'</Date>\n')
            VOEvent_of.write('\t\t'+'<Author><contactEmail>claw@astro.berkeley.edu</contactEmail><contactName>Casey Law</contactName></Author>\n')
            VOEvent_of.write('\t</Who>\n')
            #What
            VOEvent_of.write('\t<What>\n')
            VOEvent_of.write('\t\tParam name="AlertType" dataType="string" value="Preliminary">\n')
            VOEvent_of.write('\t\t</Param>\n')
            VOEvent_of.write('\t\t<Group name="observatory parameters">\n')
            VOEvent_of.write('\t\t\t<Param dataType="float" name="beam_semi-major_axis" ucd="instr.beam;pos.errorEllipse;phys.angSize.smajAxis" unit="SS" value="'+str(beam_semimaj)+'"/>\n')
            VOEvent_of.write('\t\t\t<Param dataType="float" name="beam_semi-minor_axis" ucd="instr.beam;pos.errorEllipse;phys.angSize.sminAxis" unit="SS" value="'+str(beam_semimin)+'"/>\n')
            VOEvent_of.write('\t\t\t<Param dataType="float" name="beam_rotation_angle" ucd="instr.beam;pos.errorEllipse;instr.offset" unit="Degrees" value="'+str(beam_rot_ang)+'"/>\n')
            VOEvent_of.write('\t\t\t<Param dataType="float" name="sampling_time" ucd="time.resolution" unit="ms" value="'+str(samp_time)+'"/>\n')
            VOEvent_of.write('\t\t\t<Param dataType="float" name="bandwidth" ucd="instr.bandwidth" unit="MHz" value="'+str(band_width)+'"/>\n')
            VOEvent_of.write('\t\t\t<Param dataType="int" name="nchan" ucd="meta.number;em.freq;em.bin" unit="None" value="'+str(num_chan)+'"/>\n')
            VOEvent_of.write('\t\t\t<Param dataType="float" name="centre_frequency" ucd="em.freq;instr" unit="MHz" value="'+str(center_freq)+'"/>\n')
            VOEvent_of.write('\t\t\t<Param dataType="int" name="npol" unit="None" value="'+str(num_pol)+'"/>\n')
            VOEvent_of.write('\t\t\t<Param dataType="int" name="bits_per_sample" unit="None" value="'+str(bits_per_sample)+'"/>\n')
            #VOEvent_of.write('\t\t\t<Param dataType="float" name="gain" unit="K/Jy" value="'+str(gain_KJy)+'"/>\n')  #FOR NOW: do not report gain
            #VOEvent_of.write('\t\t\t<Param dataType="float" name="tsys" ucd="phot.antennaTemp" unit="K" value="'+str(Tsys_K)+'"/>\n')  #FOR NOW: do not report Tsys
            VOEvent_of.write('\t\t\t<Param name="backend" value="'+VLA_backend+'"/>\n')
            #VOEvent_of.write('\t\t\t<Param name="beam" value="'+str(VLA_beam)+'"/><Description>Detection beam number if backend is a multi beam receiver</Description>\n')
            VOEvent_of.write('\t\t</Group>\n')
            VOEvent_of.write('\t\t<Group name="event parameters">\n')
            VOEvent_of.write('\t\t\t<Param dataType="float" name="dm" ucd="phys.dispMeasure;em.radio.'+str(int(np.floor(st.freq.min())))+'000-'+str(int(np.ceil(st.freq.max())))+'000MHz" unit="pc/cm^3" value="'+str(FRB_DM)+'"/>\n')
            VOEvent_of.write('\t\t\t<Param dataType="float" name="dm_error" ucd="stat.error;phys.dispMeasure" unit="pc/cm^3" value="'+str(int(np.ceil(FRB_DM_err)))+'"/>\n')
            VOEvent_of.write('\t\t\t<Param dataType="float" name="width" ucd="time.duration;src.var.pulse" unit="ms" value="'+str(FRB_width)+'"/>\n')
            VOEvent_of.write('\t\t\t<Param dataType="float" name="snr" ucd="stat.snr" unit="None" value="'+str(FRB_SNR)+'"/>\n')
            #VOEvent_of.write('\t\t\t<Param dataType="float" name="flux" ucd="phot.flux" unit="Jy" value="'+str(FRB_flux)+'"/>\n') #FOR NOW: do not report flux density.  We do not have good enough absolute flux density calibration
            VOEvent_of.write('\t\t\t<Param dataType="float" name="gl" ucd="pos.galactic.lon" unit="Degrees" value="'+str(FRB_gl)+'"/>\n')
            VOEvent_of.write('\t\t\t<Param dataType="float" name="gb" ucd="pos.galactic.lat" unit="Degrees" value="'+str(FRB_gb)+'"/>\n')
            VOEvent_of.write('\t\t</Group>\n')
            VOEvent_of.write('\t\t<Group name="advanced parameters">\n')
            #VOEvent_of.write('\t\t\t<Param dataType="float" name="MW_dm_limit" unit="pc/cm^3" value="34.9"/>\n')
            #VOEvent_of.write('\t\t\t\t</Param>\n')
            VOEvent_of.write('\t\t</Group>\n')
            VOEvent_of.write('\t</What>\n')
            #WhereWhen
            VOEvent_of.write('\t<WhereWhen>\n')
            VOEvent_of.write('\t\t<ObsDataLocation>\n')
            VOEvent_of.write('\t\t\t<ObservatoryLocation id="VLA">\n')
            VOEvent_of.write('\t\t\t<AstroCoordSystem id="UTC-GEOD-TOPO"/>\n')
            VOEvent_of.write('\t\t\t<AstroCoords coord_system_id="UTC-GEOD-TOPO">\n')
            VOEvent_of.write('\t\t\t<Position3D unit="deg-deg-m">\n')
            VOEvent_of.write('\t\t\t  <Value3>\n')
            VOEvent_of.write('\t\t\t    <C1>107.6184</C1>\n')
            VOEvent_of.write('\t\t\t    <C2>34.0784</C2>\n')
            VOEvent_of.write('\t\t\t    <C3>2124.456</C3>\n')
            VOEvent_of.write('\t\t\t  </Value3>\n')
            VOEvent_of.write('\t\t\t</Position3D>\n')
            VOEvent_of.write('\t\t\t</AstroCoords>\n')
            VOEvent_of.write('\t\t\t</ObservatoryLocation>\n')
            VOEvent_of.write('\t\t\t<ObservationLocation>\n')
            VOEvent_of.write('\t\t\t\t<AstroCoordSystem id="UTC-FK5-GEO"/><AstroCoords coord_system_id="UTC-FK5-GEO">\n')
            VOEvent_of.write('\t\t\t\t<Time unit="s"><TimeInstant><ISOTime>'+FRB_ISOT+'</ISOTime></TimeInstant></Time>\n')
            VOEvent_of.write('\t\t\t\t<Position2D unit="deg"><Name1>RA</Name1><Name2>Dec</Name2><Value2><C1>'+str(srcra)+'</C1><C2>'+str(srcdec)+'</C2></Value2><Error2Radius>'+str(srcloc_err)+'</Error2Radius></Position2D>\n')
            VOEvent_of.write('\t\t\t\t</AstroCoords>\n')
            VOEvent_of.write('\t\t\t</ObservationLocation>\n')
            VOEvent_of.write('\t\t</ObsDataLocation>\n')
            VOEvent_of.write('\t</WhereWhen>\n')
            #How
            VOEvent_of.write('\t<How>\n')
            VOEvent_of.write('\t\t<Description>Discovered by realfast</Description>')
            VOEvent_of.write('\t\t<Reference uri="http://realfast.io"/>')
            VOEvent_of.write('\t\t</How>\n')
            #Why
            VOEvent_of.write('\t<Why importance="'+str(FRB_importance)+'">\n')
            VOEvent_of.write('\t\t\t<Concept></Concept><Description>Detection of a new FRB by RealFast</Description>\n')
            VOEvent_of.write('\t\t<Name>'+FRB_NAME+'</Name>\n')
            VOEvent_of.write('\t</Why>\n')
            VOEvent_of.write('</voe:VOEvent>')
            
            #close file
            VOEvent_of.close()
            logger.info('Wrote VOEvent file to {0}'.format(outname))
            
        except ValueError:
            logger.warn('Could not write VOEvent file {0}'.format(outname))<|MERGE_RESOLUTION|>--- conflicted
+++ resolved
@@ -771,13 +771,8 @@
         assert nf > 0
     except AssertionError as err:
         logger.exception("Number of frequency bins is equal to 0")
-<<<<<<< HEAD
         raise err    
-    
-=======
-        raise err
-
->>>>>>> 4be464c2
+
     roll_to_center = nt//2 - cd.integration_rel
     ft_dedisp = np.roll(ft_dedisp, shift=roll_to_center, axis=1)
 
