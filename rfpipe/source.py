#from __future__ import print_function, division, absolute_import, unicode_literals
#from builtins import str, bytes, dict, object, range, map, input
from future.utils import itervalues, viewitems, iteritems, listvalues, listitems
from io import open

import logging
logger = logging.getLogger(__name__)

import os.path
from lxml.etree import XMLSyntaxError
import numpy as np
import sdmpy
from astropy import time

import pwkit.environments.casa.util as casautil
qa = casautil.tools.quanta()
default_timeout = 10


def sdm_sources(sdmname):
    """ Use sdmpy to get all sources and ra,dec per scan as dict """

    sdm = getsdm(sdmname)
    sourcedict = {}

    for row in sdm['Field']:
        src = str(row.fieldName)
        sourcenum = int(row.sourceId)
        direction = str(row.referenceDir)
        (ra,dec) = [float(val) for val in direction.split(' ')[3:]]  # skip first two values in string

        sourcedict[sourcenum] = {}
        sourcedict[sourcenum]['source'] = src
        sourcedict[sourcenum]['ra'] = ra
        sourcedict[sourcenum]['dec'] = dec

    return sourcedict


def getsdm(*args, **kwargs):
    """ Wrap sdmpy.SDM to get around schema change error """

    try:
        sdm = sdmpy.SDM(*args, **kwargs)
    except XMLSyntaxError:
        kwargs['use_xsd'] = False
        sdm = sdmpy.SDM(*args, **kwargs)

    return sdm


def read_segment(st, segment, cfile=None, timeout=default_timeout):
    """ Read a segment of data, apply antenna flags, calibration and other data preparation.
    cfile and timeout are specific to vys data.
    """

<<<<<<< HEAD

    if ...:
        data_read = read_bdf_segment(st, segment)
    else ... :  
        data_read = read_vys_segment(st, segment, cfile=cfile, timeout=timeout)
=======
    try:
        import vysmaw_reader
    except ImportError:
        logger.error('ImportError for vysmaw app. Need vysmaw to consume vys data.')

    t0 = time.Time(st.segmenttimes[seg][0], format='mjd', precision=9).unix
    t1 = time.Time(st.segmenttimes[seg][1], format='mjd', precision=9).unix
    logger.info('Reading %d ints of size %f s from %d - %d unix seconds' % (st.readints, st.metadata.inttime, t0, t1))

#    data = np.empty( (st.readints, st.metadata.nbl_orig, st.metadata.nchan_orig, st.metadata.npol_orig), dtype='complex64', order='C')
    with vysmaw_reader.Reader(t0, t1, cfile=cfile) as reader:
        data = reader.readwindow(nant=st.nants, nspw=st.nspw, nchan=st.metadata.spw_nchan[0], npol=st.npol, 
                                 inttime_micros=st.metadata.inttime*1e6, timeout=timeout, excludeants=st.prefs.excludeants)

    return data


def read_bdf(st, nskip=0):
    """ Uses sdmpy to read a given range of integrations from sdm of given scan.
    readints=0 will read all of bdf (skipping nskip).
    """

    assert os.path.exists(st.metadata.filename), 'sdmfile {0} does not exist'.format(st.metadata.filename)
    assert st.metadata.bdfstr, 'bdfstr not defined for scan {0}'.format(st.metadata.scan)

    logger.info('Reading %d ints starting at int %d' % (st.readints, nskip))
    sdm = getsdm(st.metadata.filename, bdfdir=st.metadata.bdfdir)
    scan = sdm.scan(st.metadata.scan)

    data = np.empty( (st.readints, st.metadata.nbl_orig, st.metadata.nchan_orig, st.metadata.npol_orig), dtype='complex64', order='C')
    data[:] = scan.bdf.get_data(trange=[nskip, nskip+st.readints]).reshape(data.shape)

    return data


def read_bdf_segment(st, segment):
    """ Uses sdmpy to reads bdf (sdm) format data into numpy array in given segment.
    """

    assert segment < st.nsegment, 'segment {0} is too big for nsegment {1}' % (segment, st.nsegment)

    # define integration range
    nskip = (24*3600*(st.segmenttimes[segment, 0] - st.metadata.starttime_mjd) / st.metadata.inttime).astype(int)
    logger.info('Reading scan {0}, segment {1}/{2}, times {3} to {4}'.format(st.metadata.scan, segment, len(st.segmenttimes)-1,
                                                                             qa.time(qa.quantity(st.segmenttimes[segment, 0], 'd'),
                                                                                     form=['hms'], prec=9)[0],
                                                                             qa.time(qa.quantity(st.segmenttimes[segment, 1], 'd'),
                                                                                     form=['hms'], prec=9)[0]))
    data = read_bdf(st, nskip=nskip).astype('complex64')
>>>>>>> 11b56d4e

    # read Flag.xml and apply flags for given ant/time range
    if st.prefs.applyonlineflags:

        sdm = getsdm(st.metadata.filename, bdfdir=st.metadata.bdfdir)
        scan = sdm.scan(st.metadata.scan)

        # segment flagged from logical OR from (start, stop) flags
        t0,t1 = st.segmenttimes[segment]
        flags = scan.flags([t0,t1]).all(axis=0)  # 0=bad, 1=good. axis=0 is time axis.

        if not flags.all():
            logger.info('Found antennas to flag in time range {0}-{1} '.format(t0, t1))
            data = np.where(flags[None,:,None, None] == 1, data, 0j)
        else:
            logger.info('No flagged antennas in time range {0}-{1} '.format(t0, t1))
    else:
        logger.info('Not applying online flags.')

    # If spw are rolled, roll them to increasing frequency order
    dfreq = np.array([st.metadata.spw_reffreq[i+1] - st.metadata.spw_reffreq[i]
                      for i in range(len(st.metadata.spw_reffreq)-1)])
    dfreqneg = [df for df in dfreq if df < 0]     # not a perfect test of permutability!

    if len(dfreqneg) <= 1:
        if len(dfreqneg) == 1:
            logger.info('Rolling spw frequencies to increasing order: %s'
                        % str(st.metadata.spw_reffreq))
            rollch = np.sum([st.metadata.spw_nchan[ss]
                             for ss in range(np.where(dfreq < 0)[0][0]+1)])
            data = np.roll(data, rollch, axis=2)
    else:
        raise StandardError('SPW out of order and can\'t be permuted '
                            'to increasing order: %s'
                            % str(st.metadata.spw_reffreq))

    # optionally integrate (downsample)
    if ((st.prefs.read_tdownsample > 1) or (st.prefs.read_fdownsample > 1)):
        raise NotImplementedError

        sh = data.shape
        tsize = sh[0]/st.prefs.read_tdownsample
        fsize = sh[2]/st.prefs.read_fdownsample
        data2 = np.zeros((tsize, sh[1], fsize, sh[3]), dtype='complex64')
        if st.prefs.read_tdownsample > 1:
            logger.info('Downsampling in time by {0}'.format(st.prefs.read_tdownsample))
            for i in range(tsize):
                data2[i] = data[
                    i*st.prefs.read_tdownsample:(i+1)*st.prefs.read_tdownsample].mean(axis=0)
        if st.prefs.read_fdownsample > 1:
            logger.info('Downsampling in frequency by {0}'.format(st.prefs.read_fdownsample))
            for i in range(fsize):
                data2[:, :, i, :] = data[
                    :, :, i * st.prefs.read_fdownsample:(i+1)*st.prefs.read_fdownsample].mean(axis=2)
        data = data2

#    takepol = [st.metadata.pols_orig.index(pol) for pol in st.pols]
#    logger.debug('Selecting pols {0}'.format(st.pols))
#    return data.take(st.chans, axis=2).take(takepol, axis=3)

    return data.take(st.chans, axis=2)


def read_vys_seg(st, seg, cfile=None, timeout=default_timeout):
    """ Read segment seg defined by state st from vys stream.
    Uses vysmaw application timefilter to receive multicast messages and pull spectra on the CBE.
    """

    t0 = time.Time(st.segmenttimes[seg][0], format='mjd', precision=9).unix
    t1 = time.Time(st.segmenttimes[seg][1], format='mjd', precision=9).unix
    logger.info('Reading %d ints of size %f s from %d - %d unix seconds' % (st.readints, st.metadata.inttime, t0, t1))

#    data = np.empty( (st.readints, st.metadata.nbl_orig, st.metadata.nchan_orig, st.metadata.npol_orig), dtype='complex64', order='C')
#    data = timefilter.filter1(t0, t1, nant=st.nants, nspw=st.nspw, nchan=st.metadata.spw_nchan[0], npol=st.npol, 
#                              inttime_micros=st.metadata.inttime*1e6, cfile=cfile, timeout=timeout, excludeants=st.prefs.excludeants)

    with vysmaw_reader.Reader(t0, t1, cfile=cfile) as reader:
        data = reader.readwindow(nant=st.nants, nspw=st.nspw, nchan=st.metadata.spw_nchan[0], npol=st.npol, 
                                 inttime_micros=st.metadata.inttime*1e6, timeout=timeout, excludeants=st.prefs.excludeants)

    return data


def read_bdf(st, nskip=0):
    """ Uses sdmpy to read a given range of integrations from sdm of given scan.
    readints=0 will read all of bdf (skipping nskip).
    """

    assert os.path.exists(st.metadata.filename), 'sdmfile {0} does not exist'.format(st.metadata.filename)
    assert st.metadata.bdfstr, 'bdfstr not defined for scan {0}'.format(st.metadata.scan)

    logger.info('Reading %d ints starting at int %d' % (st.readints, nskip))
    sdm = getsdm(st.metadata.filename, bdfdir=st.metadata.bdfdir)
    scan = sdm.scan(st.metadata.scan)

    data = np.empty( (st.readints, st.metadata.nbl_orig, st.metadata.nchan_orig, st.metadata.npol_orig), dtype='complex64', order='C')
    data[:] = scan.bdf.get_data(trange=[nskip, nskip+st.readints]).reshape(data.shape)

    return data


def read_bdf_segment(st, segment):
    """ Uses sdmpy to reads bdf (sdm) format data into numpy array in given segment.
    """

    assert segment < st.nsegment, 'segment {0} is too big for nsegment {1}' % (segment, st.nsegment)

    # define integration range
    nskip = (24*3600*(st.segmenttimes[segment, 0] - st.metadata.starttime_mjd) / st.metadata.inttime).astype(int)
    logger.info('Reading scan {0}, segment {1}/{2}, times {3} to {4}'.format(st.metadata.scan, segment, len(st.segmenttimes)-1,
                                                                             qa.time(qa.quantity(st.segmenttimes[segment, 0], 'd'),
                                                                                     form=['hms'], prec=9)[0],
                                                                             qa.time(qa.quantity(st.segmenttimes[segment, 1], 'd'),
                                                                                     form=['hms'], prec=9)[0]))
    data = read_bdf(st, nskip=nskip).astype('complex64')

    return data<|MERGE_RESOLUTION|>--- conflicted
+++ resolved
@@ -54,13 +54,78 @@
     cfile and timeout are specific to vys data.
     """
 
-<<<<<<< HEAD
-
     if ...:
         data_read = read_bdf_segment(st, segment)
     else ... :  
         data_read = read_vys_segment(st, segment, cfile=cfile, timeout=timeout)
-=======
+
+    # read Flag.xml and apply flags for given ant/time range
+    if st.prefs.applyonlineflags:
+
+        sdm = getsdm(st.metadata.filename, bdfdir=st.metadata.bdfdir)
+        scan = sdm.scan(st.metadata.scan)
+
+        # segment flagged from logical OR from (start, stop) flags
+        t0,t1 = st.segmenttimes[segment]
+        flags = scan.flags([t0,t1]).all(axis=0)  # 0=bad, 1=good. axis=0 is time axis.
+
+        if not flags.all():
+            logger.info('Found antennas to flag in time range {0}-{1} '.format(t0, t1))
+            data_read = np.where(flags[None,:,None, None] == 1, data_read, 0j)
+        else:
+            logger.info('No flagged antennas in time range {0}-{1} '.format(t0, t1))
+    else:
+        logger.info('Not applying online flags.')
+
+    # If spw are rolled, roll them to increasing frequency order
+    dfreq = np.array([st.metadata.spw_reffreq[i+1] - st.metadata.spw_reffreq[i]
+                      for i in range(len(st.metadata.spw_reffreq)-1)])
+    dfreqneg = [df for df in dfreq if df < 0]     # not a perfect test of permutability!
+
+    if len(dfreqneg) <= 1:
+        if len(dfreqneg) == 1:
+            logger.info('Rolling spw frequencies to increasing order: %s'
+                        % str(st.metadata.spw_reffreq))
+            rollch = np.sum([st.metadata.spw_nchan[ss]
+                             for ss in range(np.where(dfreq < 0)[0][0]+1)])
+            data_read = np.roll(data_read, rollch, axis=2)
+    else:
+        raise StandardError('SPW out of order and can\'t be permuted '
+                            'to increasing order: %s'
+                            % str(st.metadata.spw_reffreq))
+
+    # optionally integrate (downsample)
+    if ((st.prefs.read_tdownsample > 1) or (st.prefs.read_fdownsample > 1)):
+        raise NotImplementedError
+
+        sh = data_read.shape
+        tsize = sh[0]/st.prefs.read_tdownsample
+        fsize = sh[2]/st.prefs.read_fdownsample
+        data2 = np.zeros((tsize, sh[1], fsize, sh[3]), dtype='complex64')
+        if st.prefs.read_tdownsample > 1:
+            logger.info('Downsampling in time by {0}'.format(st.prefs.read_tdownsample))
+            for i in range(tsize):
+                data2[i] = data[
+                    i*st.prefs.read_tdownsample:(i+1)*st.prefs.read_tdownsample].mean(axis=0)
+        if st.prefs.read_fdownsample > 1:
+            logger.info('Downsampling in frequency by {0}'.format(st.prefs.read_fdownsample))
+            for i in range(fsize):
+                data2[:, :, i, :] = data[
+                    :, :, i * st.prefs.read_fdownsample:(i+1)*st.prefs.read_fdownsample].mean(axis=2)
+        data = data2
+
+#    takepol = [st.metadata.pols_orig.index(pol) for pol in st.pols]
+#    logger.debug('Selecting pols {0}'.format(st.pols))
+#    return data.take(st.chans, axis=2).take(takepol, axis=3)
+
+    return data_read.take(st.chans, axis=2)
+
+
+def read_vys_seg(st, seg, cfile=None, timeout=default_timeout):
+    """ Read segment seg defined by state st from vys stream.
+    Uses vysmaw application timefilter to receive multicast messages and pull spectra on the CBE.
+    """
+
     try:
         import vysmaw_reader
     except ImportError:
@@ -70,10 +135,28 @@
     t1 = time.Time(st.segmenttimes[seg][1], format='mjd', precision=9).unix
     logger.info('Reading %d ints of size %f s from %d - %d unix seconds' % (st.readints, st.metadata.inttime, t0, t1))
 
-#    data = np.empty( (st.readints, st.metadata.nbl_orig, st.metadata.nchan_orig, st.metadata.npol_orig), dtype='complex64', order='C')
+    data = np.empty( (st.readints, st.metadata.nbl_orig, st.metadata.nchan_orig, st.metadata.npol_orig), dtype='complex64', order='C')
     with vysmaw_reader.Reader(t0, t1, cfile=cfile) as reader:
-        data = reader.readwindow(nant=st.nants, nspw=st.nspw, nchan=st.metadata.spw_nchan[0], npol=st.npol, 
-                                 inttime_micros=st.metadata.inttime*1e6, timeout=timeout, excludeants=st.prefs.excludeants)
+        data[:] = reader.readwindow(nant=st.nants, nspw=st.nspw, nchan=st.metadata.spw_nchan[0], npol=st.npol, 
+                                    inttime_micros=st.metadata.inttime*1e6, timeout=timeout, excludeants=st.prefs.excludeants)
+
+    return data
+
+
+def read_bdf_segment(st, segment):
+    """ Uses sdmpy to reads bdf (sdm) format data into numpy array in given segment.
+    """
+
+    assert segment < st.nsegment, 'segment {0} is too big for nsegment {1}' % (segment, st.nsegment)
+
+    # define integration range
+    nskip = (24*3600*(st.segmenttimes[segment, 0] - st.metadata.starttime_mjd) / st.metadata.inttime).astype(int)
+    logger.info('Reading scan {0}, segment {1}/{2}, times {3} to {4}'.format(st.metadata.scan, segment, len(st.segmenttimes)-1,
+                                                                             qa.time(qa.quantity(st.segmenttimes[segment, 0], 'd'),
+                                                                                     form=['hms'], prec=9)[0],
+                                                                             qa.time(qa.quantity(st.segmenttimes[segment, 1], 'd'),
+                                                                                     form=['hms'], prec=9)[0]))
+    data = read_bdf(st, nskip=nskip).astype('complex64')
 
     return data
 
@@ -93,138 +176,4 @@
     data = np.empty( (st.readints, st.metadata.nbl_orig, st.metadata.nchan_orig, st.metadata.npol_orig), dtype='complex64', order='C')
     data[:] = scan.bdf.get_data(trange=[nskip, nskip+st.readints]).reshape(data.shape)
 
-    return data
-
-
-def read_bdf_segment(st, segment):
-    """ Uses sdmpy to reads bdf (sdm) format data into numpy array in given segment.
-    """
-
-    assert segment < st.nsegment, 'segment {0} is too big for nsegment {1}' % (segment, st.nsegment)
-
-    # define integration range
-    nskip = (24*3600*(st.segmenttimes[segment, 0] - st.metadata.starttime_mjd) / st.metadata.inttime).astype(int)
-    logger.info('Reading scan {0}, segment {1}/{2}, times {3} to {4}'.format(st.metadata.scan, segment, len(st.segmenttimes)-1,
-                                                                             qa.time(qa.quantity(st.segmenttimes[segment, 0], 'd'),
-                                                                                     form=['hms'], prec=9)[0],
-                                                                             qa.time(qa.quantity(st.segmenttimes[segment, 1], 'd'),
-                                                                                     form=['hms'], prec=9)[0]))
-    data = read_bdf(st, nskip=nskip).astype('complex64')
->>>>>>> 11b56d4e
-
-    # read Flag.xml and apply flags for given ant/time range
-    if st.prefs.applyonlineflags:
-
-        sdm = getsdm(st.metadata.filename, bdfdir=st.metadata.bdfdir)
-        scan = sdm.scan(st.metadata.scan)
-
-        # segment flagged from logical OR from (start, stop) flags
-        t0,t1 = st.segmenttimes[segment]
-        flags = scan.flags([t0,t1]).all(axis=0)  # 0=bad, 1=good. axis=0 is time axis.
-
-        if not flags.all():
-            logger.info('Found antennas to flag in time range {0}-{1} '.format(t0, t1))
-            data = np.where(flags[None,:,None, None] == 1, data, 0j)
-        else:
-            logger.info('No flagged antennas in time range {0}-{1} '.format(t0, t1))
-    else:
-        logger.info('Not applying online flags.')
-
-    # If spw are rolled, roll them to increasing frequency order
-    dfreq = np.array([st.metadata.spw_reffreq[i+1] - st.metadata.spw_reffreq[i]
-                      for i in range(len(st.metadata.spw_reffreq)-1)])
-    dfreqneg = [df for df in dfreq if df < 0]     # not a perfect test of permutability!
-
-    if len(dfreqneg) <= 1:
-        if len(dfreqneg) == 1:
-            logger.info('Rolling spw frequencies to increasing order: %s'
-                        % str(st.metadata.spw_reffreq))
-            rollch = np.sum([st.metadata.spw_nchan[ss]
-                             for ss in range(np.where(dfreq < 0)[0][0]+1)])
-            data = np.roll(data, rollch, axis=2)
-    else:
-        raise StandardError('SPW out of order and can\'t be permuted '
-                            'to increasing order: %s'
-                            % str(st.metadata.spw_reffreq))
-
-    # optionally integrate (downsample)
-    if ((st.prefs.read_tdownsample > 1) or (st.prefs.read_fdownsample > 1)):
-        raise NotImplementedError
-
-        sh = data.shape
-        tsize = sh[0]/st.prefs.read_tdownsample
-        fsize = sh[2]/st.prefs.read_fdownsample
-        data2 = np.zeros((tsize, sh[1], fsize, sh[3]), dtype='complex64')
-        if st.prefs.read_tdownsample > 1:
-            logger.info('Downsampling in time by {0}'.format(st.prefs.read_tdownsample))
-            for i in range(tsize):
-                data2[i] = data[
-                    i*st.prefs.read_tdownsample:(i+1)*st.prefs.read_tdownsample].mean(axis=0)
-        if st.prefs.read_fdownsample > 1:
-            logger.info('Downsampling in frequency by {0}'.format(st.prefs.read_fdownsample))
-            for i in range(fsize):
-                data2[:, :, i, :] = data[
-                    :, :, i * st.prefs.read_fdownsample:(i+1)*st.prefs.read_fdownsample].mean(axis=2)
-        data = data2
-
-#    takepol = [st.metadata.pols_orig.index(pol) for pol in st.pols]
-#    logger.debug('Selecting pols {0}'.format(st.pols))
-#    return data.take(st.chans, axis=2).take(takepol, axis=3)
-
-    return data.take(st.chans, axis=2)
-
-
-def read_vys_seg(st, seg, cfile=None, timeout=default_timeout):
-    """ Read segment seg defined by state st from vys stream.
-    Uses vysmaw application timefilter to receive multicast messages and pull spectra on the CBE.
-    """
-
-    t0 = time.Time(st.segmenttimes[seg][0], format='mjd', precision=9).unix
-    t1 = time.Time(st.segmenttimes[seg][1], format='mjd', precision=9).unix
-    logger.info('Reading %d ints of size %f s from %d - %d unix seconds' % (st.readints, st.metadata.inttime, t0, t1))
-
-#    data = np.empty( (st.readints, st.metadata.nbl_orig, st.metadata.nchan_orig, st.metadata.npol_orig), dtype='complex64', order='C')
-#    data = timefilter.filter1(t0, t1, nant=st.nants, nspw=st.nspw, nchan=st.metadata.spw_nchan[0], npol=st.npol, 
-#                              inttime_micros=st.metadata.inttime*1e6, cfile=cfile, timeout=timeout, excludeants=st.prefs.excludeants)
-
-    with vysmaw_reader.Reader(t0, t1, cfile=cfile) as reader:
-        data = reader.readwindow(nant=st.nants, nspw=st.nspw, nchan=st.metadata.spw_nchan[0], npol=st.npol, 
-                                 inttime_micros=st.metadata.inttime*1e6, timeout=timeout, excludeants=st.prefs.excludeants)
-
-    return data
-
-
-def read_bdf(st, nskip=0):
-    """ Uses sdmpy to read a given range of integrations from sdm of given scan.
-    readints=0 will read all of bdf (skipping nskip).
-    """
-
-    assert os.path.exists(st.metadata.filename), 'sdmfile {0} does not exist'.format(st.metadata.filename)
-    assert st.metadata.bdfstr, 'bdfstr not defined for scan {0}'.format(st.metadata.scan)
-
-    logger.info('Reading %d ints starting at int %d' % (st.readints, nskip))
-    sdm = getsdm(st.metadata.filename, bdfdir=st.metadata.bdfdir)
-    scan = sdm.scan(st.metadata.scan)
-
-    data = np.empty( (st.readints, st.metadata.nbl_orig, st.metadata.nchan_orig, st.metadata.npol_orig), dtype='complex64', order='C')
-    data[:] = scan.bdf.get_data(trange=[nskip, nskip+st.readints]).reshape(data.shape)
-
-    return data
-
-
-def read_bdf_segment(st, segment):
-    """ Uses sdmpy to reads bdf (sdm) format data into numpy array in given segment.
-    """
-
-    assert segment < st.nsegment, 'segment {0} is too big for nsegment {1}' % (segment, st.nsegment)
-
-    # define integration range
-    nskip = (24*3600*(st.segmenttimes[segment, 0] - st.metadata.starttime_mjd) / st.metadata.inttime).astype(int)
-    logger.info('Reading scan {0}, segment {1}/{2}, times {3} to {4}'.format(st.metadata.scan, segment, len(st.segmenttimes)-1,
-                                                                             qa.time(qa.quantity(st.segmenttimes[segment, 0], 'd'),
-                                                                                     form=['hms'], prec=9)[0],
-                                                                             qa.time(qa.quantity(st.segmenttimes[segment, 1], 'd'),
-                                                                                     form=['hms'], prec=9)[0]))
-    data = read_bdf(st, nskip=nskip).astype('complex64')
-
     return data