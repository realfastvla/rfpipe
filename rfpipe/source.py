from __future__ import print_function, division, absolute_import, unicode_literals
from builtins import bytes, dict, object, range, map, input, str
from future.utils import itervalues, viewitems, iteritems, listvalues, listitems

import os.path
import numpy as np
from astropy import time
import pwkit.environments.casa.util as casautil
<<<<<<< HEAD
from rfpipe import util, fileLock
=======
from rfpipe import fileLock
>>>>>>> 6c84486c
import pickle

import logging
logger = logging.getLogger(__name__)

try:
    import vysmaw_reader
except ImportError:
    pass

qa = casautil.tools.quanta()


def data_prep(st, segment, data, flagversion="latest", returnsoltime=False):
    """ Applies calibration, flags, and subtracts time mean for data.
    flagversion can be "latest" or "rtpipe".
    Optionally prepares data with antenna flags, fixing out of order data,
    calibration, downsampling, OTF rephasing...
    """

<<<<<<< HEAD
    from rfpipe import calibration, flagging
=======
    from rfpipe import calibration, flagging, util
>>>>>>> 6c84486c

    if not np.any(data):
        return data

    # take pols of interest
    takepol = [st.metadata.pols_orig.index(pol) for pol in st.pols]
    logger.debug('Selecting pols {0} and chans {1}'.format(st.pols, st.chans))

    # TODO: check on reusing 'data' to save memory
    datap = np.nan_to_num(np.require(data, requirements='W').take(takepol, axis=3).take(st.chans, axis=2))
    datap = prep_standard(st, segment, datap)

    if not np.any(datap):
        logger.info("All data zeros after prep_standard")
        return datap

    if st.gainfile is not None:
        logger.info("Applying calibration with {0}".format(st.gainfile))
        ret = calibration.apply_telcal(st, datap, savesols=st.prefs.savesols,
                                       returnsoltime=returnsoltime)
        if returnsoltime:
            datap, soltime = ret
        else:
            datap = ret

        if not np.any(datap):
            logger.info("All data zeros after apply_telcal")
            return datap
    else:
        logger.info("No gainfile found, so not applying calibration.")

    # support backwards compatibility for reproducible flagging
    logger.info("Flagging with version: {0}".format(flagversion))
    if flagversion == "latest":
        datap = flagging.flag_data(st, datap)
    elif flagversion == "rtpipe":
        datap = flagging.flag_data_rtpipe(st, datap)

    zerofrac = 1-np.count_nonzero(datap)/datap.size
    if zerofrac > 0.8:
        logger.warning('Flagged {0:.1f}% of data. Zeroing all if greater than 80%.'.format(zerofrac*100))
        return np.array([])

    if st.prefs.timesub == 'mean':
        logger.info('Subtracting mean visibility in time.')
        datap = util.meantsub(datap, parallel=st.prefs.nthread > 1)
    else:
        logger.info('No visibility subtraction done.')

    if (st.prefs.apply_chweights or st.prefs.apply_blweights) and st.readints > 3:
        if st.prefs.apply_chweights:
            # TODO: find better estimator. Currently loses sensitivity to FRB 121102 bursts.
            chvar = np.std(np.abs(datap).mean(axis=1), axis=0)
            chvar_norm = np.mean(1/chvar**2, axis=0)

        if st.prefs.apply_blweights:
            blvar = np.std(np.abs(datap).mean(axis=2), axis=0)
            blvar_norm = np.mean(1/blvar**2, axis=0)

        if st.prefs.apply_chweights:
            logger.info('Reweighting data by channel variances')
            datap = (datap/chvar[None, None, :, :])/chvar_norm[None, None, None, :]
<<<<<<< HEAD

        if st.prefs.apply_blweights:
            logger.info('Reweighting data by baseline variances')
            datap = (datap/blvar[None, :, None, :])/blvar_norm[None, None, None, :]

    if st.prefs.savenoise:
        save_noise(st, segment, datap)

    if returnsoltime:
        return datap, soltime
    else:
        return datap
=======
>>>>>>> 6c84486c

        if st.prefs.apply_blweights:
            logger.info('Reweighting data by baseline variances')
            datap = (datap/blvar[None, :, None, :])/blvar_norm[None, None, None, :]

<<<<<<< HEAD
=======
    if st.prefs.savenoise:
        save_noise(st, segment, datap)

    if returnsoltime:
        return datap, soltime
    else:
        return datap


>>>>>>> 6c84486c
def read_segment(st, segment, cfile=None, timeout=10):
    """ Read a segment of data.
    cfile and timeout are specific to vys data.
    cfile used as proxy for real-time environment when simulating data.
    Returns data as defined in metadata (no downselection yet)
    default timeout is multiple of read time in seconds to wait.
    """

    # assumed read shape (st.readints, st.nbl, st.metadata.nchan_orig, st.npol)
    logger.info("Reading segment {0} of datasetId {1}"
                .format(segment, st.metadata.datasetId))
    if st.metadata.datasource == 'sdm':
        data_read = read_bdf_segment(st, segment)
    elif st.metadata.datasource == 'vys':
        data_read = read_vys_segment(st, segment, cfile=cfile, timeout=timeout)
    elif st.metadata.datasource == 'sim':
        simseg = segment if cfile else None
        data_read = simulate_segment(st, segment=simseg)
    elif st.metadata.datasource == 'vyssim':
        data_read = read_vys_segment(st, segment, cfile=cfile, timeout=timeout,
                                     returnsim=True)
    else:
        logger.error('Datasource {0} not recognized.'
                     .format(st.metadata.datasource))

    # report bad values
    if np.any(np.isnan(data_read)):
        logger.warning("Read data has some NaNs")
    if np.any(np.isinf(data_read)):
        logger.warning("Read data has some Infs")
    if np.any(np.abs(data_read) > 1e20):
        logger.warning("Read data has values larger than 1e20")

    if not np.any(data_read):
        logger.info('Read data are all zeros for segment {0}.'.format(segment))
        return np.array([])
    else:
        logger.info('Read data with zero fraction of {0:.3f} for segment {1}'
<<<<<<< HEAD
                    .format(1-np.count_nonzero(data_read)/data_read.size, segment))
=======
                    .format(1-np.count_nonzero(data_read)/data_read.size,
                            segment))
>>>>>>> 6c84486c
        return data_read


def prep_standard(st, segment, data):
    """ Common first data prep stages, incl
    online flags, resampling, and mock transients.
    """

<<<<<<< HEAD
    from rfpipe import calibration, flagging
=======
    from rfpipe import calibration, flagging, util
>>>>>>> 6c84486c

    if not np.any(data):
        return data

    # read and apply flags for given ant/time range. 0=bad, 1=good
    if st.prefs.applyonlineflags and st.metadata.datasource in ['vys', 'sdm']:
        flags = flagging.getonlineflags(st, segment)
        data = np.where(flags[None, :, None, None], data, 0j)
    else:
        logger.info('Not applying online flags.')

    if not np.any(data):
        return data

    if st.prefs.simulated_transient is not None or st.otfcorrections is not None:
        uvw = util.get_uvw_segment(st, segment)

    # optionally integrate (downsample)
    if ((st.prefs.read_tdownsample > 1) or (st.prefs.read_fdownsample > 1)):
        data2 = np.zeros(st.datashape, dtype='complex64')
        if st.prefs.read_tdownsample > 1:
            logger.info('Downsampling in time by {0}'
                        .format(st.prefs.read_tdownsample))
            for i in range(st.datashape[0]):
                data2[i] = data[
                    i*st.prefs.read_tdownsample:(i+1)*st.prefs.read_tdownsample].mean(axis=0)
        if st.prefs.read_fdownsample > 1:
            logger.info('Downsampling in frequency by {0}'
                        .format(st.prefs.read_fdownsample))
            for i in range(st.datashape[2]):
                data2[:, :, i, :] = data[:, :, i*st.prefs.read_fdownsample:(i+1)*st.prefs.read_fdownsample].mean(axis=2)
        data = data2

    # optionally add transients
    if st.prefs.simulated_transient is not None:
        # for an int type, overload prefs.simulated_transient random mocks
        if isinstance(st.prefs.simulated_transient, int):
            logger.info("Filling simulated_transient with {0} random transients"
                        .format(st.prefs.simulated_transient))
            st.prefs.simulated_transient = util.make_transient_params(st, segment=segment,
                                                                      ntr=st.prefs.simulated_transient,
                                                                      data=data)

        assert isinstance(st.prefs.simulated_transient, list), "Simulated transient must be list of tuples."

        for params in st.prefs.simulated_transient:
            assert len(params) == 7 or len(params) == 8, ("Transient requires 7 or 8 parameters: "
                                                          "(segment, i0/int, dm/pc/cm3, dt/s, "
                                                          "amp/sys, dl/rad, dm/rad) and optionally "
                                                          "ampslope/sys")
            if segment == params[0]:
                if len(params) == 7:
                    (mock_segment, i0, dm, dt, amp, l, m) = params
                    ampslope = 0

                    logger.info("Adding transient to segment {0} at int {1}, "
                                "DM {2}, dt {3} with amp {4} and l,m={5},{6}"
                                .format(mock_segment, i0, dm, dt, amp, l, m))
                elif len(params) == 8:
                    (mock_segment, i0, dm, dt, amp, l, m, ampslope) = params
                    logger.info("Adding transient to segment {0} at int {1}, "
                                " DM {2}, dt {3} with amp {4}-{5} and "
                                "l,m={6},{7}"
                                .format(mock_segment, i0, dm, dt, amp,
                                        amp+ampslope, l, m))
                try:
                    model = np.require(np.broadcast_to(util.make_transient_data(st, amp, i0, dm, dt, ampslope=ampslope)
                                                       .transpose()[:, None, :, None],
                                                       st.datashape),
                                       requirements='W')
                except IndexError:
                    logger.warning("IndexError while adding transient. Skipping...")
                    continue

                if st.gainfile is not None:
                    model = calibration.apply_telcal(st, model, sign=-1)
                util.phase_shift(model, uvw, -l, -m)
                data += model

    if st.otfcorrections is not None:
        # shift phasecenters to first phasecenter in segment
        if len(st.otfcorrections[segment]) > 1:
            ints, ra0, dec0 = st.otfcorrections[segment][0]  # new phase center for segment
            logger.info("Correcting {0} phasecenters to first at RA,Dec = {1},{2}"
                        .format(len(st.otfcorrections[segment])-1, ra0, dec0))
            for ints, ra_deg, dec_deg in st.otfcorrections[segment][1:]:
                l0 = np.radians(ra_deg-ra0)
                m0 = np.radians(dec_deg-dec0)
                util.phase_shift(data, uvw, l0, m0, ints=ints)

    return data


def read_vys_segment(st, seg, cfile=None, timeout=10, offset=4, returnsim=False):
    """ Read segment seg defined by state st from vys stream.
    Uses vysmaw application timefilter to receive multicast messages and pull
    spectra on the CBE.
    timeout is a multiple of read time in seconds to wait.
    offset is extra time in seconds to keep vys reader open.
    returnsim can optionally swap in sim data if vys client returns anything.
    """

    # TODO: support for time downsampling

    t0 = time.Time(st.segmenttimes[seg][0], format='mjd', precision=9).unix
    t1 = time.Time(st.segmenttimes[seg][1], format='mjd', precision=9).unix

    logger.info('Reading segment {0}: {1} s ints with shape {2} from {3} - {4} unix seconds'
                .format(seg, st.metadata.inttime, st.datashape_orig, t0, t1))

    # TODO: vysmaw currently pulls all data, but allocates buffer based on these.
    # buffer will be too small if taking subset of all data.
    antlist = np.array([int(ant.lstrip('ea'))
                        for ant in st.ants], dtype=np.int32)
    bbmap_standard = ['AC1', 'AC2', 'AC', 'BD1', 'BD2', 'BD']
    spwlist = list(zip(*st.metadata.spworder))[0]  # list of strings ["bb-spw"] in increasing freq order
    bbsplist = np.array([(int(bbmap_standard.index(spw.split('-')[0])),
                          int(spw.split('-')[1])) for spw in spwlist],
                        dtype=np.int32)

    # TODO: move pol selection up and into vysmaw filter function
    assert st.prefs.selectpol in ['auto', 'all'], 'auto and all pol selection supported in vys'
    polauto = st.prefs.selectpol == 'auto'
    logger.info("Passing to vysmaw: antlist {0} \n\t bbsplist {1} \n"
                .format(antlist, bbsplist))
    with vysmaw_reader.Reader(t0, t1, antlist, bbsplist, polauto,
                              inttime_micros=st.metadata.inttime*1000000.,
                              nchan=st.metadata.spw_nchan[0],
                              cfile=cfile,
                              timeout=timeout,
                              offset=offset) as reader:
        if reader is not None:
            data = reader.readwindow()
        else:
            data = None

    if data is not None:
        return data
    else:
        if (reader is not None) and returnsim:
            return simulate_segment(st)
        else:
            return np.array([])


def read_bdf_segment(st, segment):
    """ Uses sdmpy to reads bdf (sdm) format data into numpy array in given
    segment. Each segment has st.readints integrations.
    """

    assert segment < st.nsegment, ('segment {0} is too big for nsegment {1}'
                                   .format(segment, st.nsegment))

    # define integration range
    nskip = (24*3600*(st.segmenttimes[segment, 0]
                      - st.metadata.starttime_mjd)/st.metadata.inttime).astype(int)
    logger.info('Reading scan {0}, segment {1}/{2}, times {3} to {4}'
                .format(st.metadata.scan, segment, len(st.segmenttimes)-1,
                        qa.time(qa.quantity(st.segmenttimes[segment, 0], 'd'),
                                form=['hms'], prec=9)[0],
                        qa.time(qa.quantity(st.segmenttimes[segment, 1], 'd'),
                                form=['hms'], prec=9)[0]))
    data = read_bdf(st, nskip=nskip).astype('complex64')

    return data


def read_bdf(st, nskip=0):
    """ Uses sdmpy to read a given range of integrations from sdm of given scan.
    readints=0 will read all of bdf (skipping nskip).
    Returns data with spw in increasing frequency order.
    """

    from rfpipe import util

    assert os.path.exists(st.metadata.filename), ('sdmfile {0} does not exist'
                                                  .format(st.metadata.filename))
    assert st.metadata.bdfstr, ('bdfstr not defined for scan {0}'
                                .format(st.metadata.scan))

    logger.info('Reading %d ints starting at int %d' % (st.readints, nskip))
    sdm = util.getsdm(st.metadata.filename, bdfdir=st.metadata.bdfdir)
    scan = sdm.scan(st.metadata.scan)
    data = np.empty((st.readints, st.metadata.nbl_orig, st.metadata.nchan_orig,
                     st.metadata.npol_orig), dtype='complex64', order='C')

    sortind = np.argsort(st.metadata.spw_reffreq)
    for i in range(nskip, nskip+st.readints):
        read = scan.bdf.get_integration(i).get_data(spwidx='all', type='cross')
        data[i-nskip] = read.take(sortind,
                                  axis=1).reshape(st.metadata.nbl_orig,
                                                  st.metadata.nchan_orig,
                                                  st.metadata.npol_orig)

#    data[:] = scan.bdf.get_data(trange=[nskip, nskip+st.readints]).reshape(data.shape)

    return data


def save_noise(st, segment, data, chunk=500):
    """ Calculates noise properties and save values to pickle.
    chunk defines window for measurement. at least one measurement always made.
    """

    from rfpipe.search import grid_image
    from rfpipe import util

    uvw = util.get_uvw_segment(st, segment)
    chunk = min(chunk, max(1, st.readints-1))  # ensure at least one measurement
    ranges = list(zip(list(range(0, st.readints-chunk, chunk)),
                      list(range(chunk, st.readints, chunk))))

    results = []
    for (r0, r1) in ranges:
        imid = (r0+r1)//2
        noiseperbl = estimate_noiseperbl(data[r0:r1])
        imstd = grid_image(data, uvw, st.npixx, st.npixy, st.uvres,
                           'fftw', 1, integrations=imid).std()
        zerofrac = float(len(np.where(data[r0:r1] == 0j)[0]))/data[r0:r1].size
        results.append((segment, imid, noiseperbl, zerofrac, imstd))

    try:
        noisefile = st.noisefile
        with fileLock.FileLock(noisefile+'.lock', timeout=60):
            with open(noisefile, 'ab+') as pkl:
                pickle.dump(results, pkl)
    except fileLock.FileLock.FileLockException:
        noisefile = ('{0}_seg{1}.pkl'
                     .format(st.noisefile.rstrip('.pkl'), segment))
        logger.warning('Noise file writing timeout. '
<<<<<<< HEAD
                    'Spilling to new file {0}.'.format(noisefile))
=======
                       'Spilling to new file {0}.'.format(noisefile))
>>>>>>> 6c84486c
        with open(noisefile, 'ab+') as pkl:
            pickle.dump(results, pkl)

    if len(results):
        logger.info('Wrote {0} noise measurement{1} from segment {2} to {3}'
                    .format(len(results), 's'[:len(results)-1], segment, noisefile))


def estimate_noiseperbl(data):
    """ Takes large data array and sigma clips it to find noise per bl for
    input to detect_bispectra.
    Takes mean across pols and channels for now, as in detect_bispectra.
    """

    # define noise per baseline for data seen by detect_bispectra or image
    datamean = data.mean(axis=2).imag  # use imaginary part to estimate noise without calibrated, on-axis signal
    noiseperbl = datamean.std()  # measure single noise for input to detect_bispectra
    logger.debug('Measured noise per baseline of {0:.3f}'.format(noiseperbl))
    return noiseperbl


def simulate_segment(st, loc=0., scale=1., segment=None):
    """ Simulates visibilities for a segment.
    If segment (int) given, then read will behave like vysmaw client and skip if too late.
    """

    # mimic real-time environment by skipping simulation when late
    if segment is not None:
        currenttime = time.Time.now().mjd
        t1 = st.segmenttimes[segment][1]
        if currenttime > t1:
            logger.info('Current time {0} is later than window end {1}. '
                        'Skipping segment {2}.'
                        .format(currenttime, t1, segment))
            return np.array([])

    logger.info('Simulating data with shape {0}'.format(st.datashape_orig))

    data = np.empty(st.datashape_orig, dtype='complex64', order='C')
    for i in range(len(data)):
        data[i].real = np.random.normal(loc=loc, scale=scale,
                                        size=st.datashape_orig[1:]).astype(np.float32)
        data[i].imag = np.random.normal(loc=loc, scale=scale,
                                        size=st.datashape_orig[1:]).astype(np.float32)

    return data


def sdm_sources(sdmname):
    """ Use sdmpy to get all sources and ra,dec per scan as dict """

    from rfpipe import util

    sdm = util.getsdm(sdmname)
    sourcedict = {}

    for row in sdm['Field']:
        src = str(row.fieldName)
        sourcenum = int(row.sourceId)
        direction = str(row.referenceDir)
        # skip first two values in string
        (ra, dec) = [float(val) for val in direction.split(' ')[3:]]

        sourcedict[sourcenum] = {}
        sourcedict[sourcenum]['source'] = src
        sourcedict[sourcenum]['ra'] = ra
        sourcedict[sourcenum]['dec'] = dec

    return sourcedict<|MERGE_RESOLUTION|>--- conflicted
+++ resolved
@@ -6,11 +6,7 @@
 import numpy as np
 from astropy import time
 import pwkit.environments.casa.util as casautil
-<<<<<<< HEAD
 from rfpipe import util, fileLock
-=======
-from rfpipe import fileLock
->>>>>>> 6c84486c
 import pickle
 
 import logging
@@ -31,11 +27,7 @@
     calibration, downsampling, OTF rephasing...
     """
 
-<<<<<<< HEAD
     from rfpipe import calibration, flagging
-=======
-    from rfpipe import calibration, flagging, util
->>>>>>> 6c84486c
 
     if not np.any(data):
         return data
@@ -98,7 +90,6 @@
         if st.prefs.apply_chweights:
             logger.info('Reweighting data by channel variances')
             datap = (datap/chvar[None, None, :, :])/chvar_norm[None, None, None, :]
-<<<<<<< HEAD
 
         if st.prefs.apply_blweights:
             logger.info('Reweighting data by baseline variances')
@@ -111,25 +102,8 @@
         return datap, soltime
     else:
         return datap
-=======
->>>>>>> 6c84486c
-
-        if st.prefs.apply_blweights:
-            logger.info('Reweighting data by baseline variances')
-            datap = (datap/blvar[None, :, None, :])/blvar_norm[None, None, None, :]
-
-<<<<<<< HEAD
-=======
-    if st.prefs.savenoise:
-        save_noise(st, segment, datap)
-
-    if returnsoltime:
-        return datap, soltime
-    else:
-        return datap
-
-
->>>>>>> 6c84486c
+
+
 def read_segment(st, segment, cfile=None, timeout=10):
     """ Read a segment of data.
     cfile and timeout are specific to vys data.
@@ -168,12 +142,7 @@
         return np.array([])
     else:
         logger.info('Read data with zero fraction of {0:.3f} for segment {1}'
-<<<<<<< HEAD
                     .format(1-np.count_nonzero(data_read)/data_read.size, segment))
-=======
-                    .format(1-np.count_nonzero(data_read)/data_read.size,
-                            segment))
->>>>>>> 6c84486c
         return data_read
 
 
@@ -182,11 +151,7 @@
     online flags, resampling, and mock transients.
     """
 
-<<<<<<< HEAD
     from rfpipe import calibration, flagging
-=======
-    from rfpipe import calibration, flagging, util
->>>>>>> 6c84486c
 
     if not np.any(data):
         return data
@@ -360,8 +325,6 @@
     Returns data with spw in increasing frequency order.
     """
 
-    from rfpipe import util
-
     assert os.path.exists(st.metadata.filename), ('sdmfile {0} does not exist'
                                                   .format(st.metadata.filename))
     assert st.metadata.bdfstr, ('bdfstr not defined for scan {0}'
@@ -392,7 +355,6 @@
     """
 
     from rfpipe.search import grid_image
-    from rfpipe import util
 
     uvw = util.get_uvw_segment(st, segment)
     chunk = min(chunk, max(1, st.readints-1))  # ensure at least one measurement
@@ -417,11 +379,7 @@
         noisefile = ('{0}_seg{1}.pkl'
                      .format(st.noisefile.rstrip('.pkl'), segment))
         logger.warning('Noise file writing timeout. '
-<<<<<<< HEAD
                     'Spilling to new file {0}.'.format(noisefile))
-=======
-                       'Spilling to new file {0}.'.format(noisefile))
->>>>>>> 6c84486c
         with open(noisefile, 'ab+') as pkl:
             pickle.dump(results, pkl)
 
