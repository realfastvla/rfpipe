from __future__ import print_function, division, absolute_import, unicode_literals
from builtins import bytes, dict, object, range, map, input, str
from future.utils import itervalues, viewitems, iteritems, listvalues, listitems

import numpy as np
from numba import jit
from rfpipe import util

import logging
logger = logging.getLogger(__name__)


def flag_data(st, data):
    """ Identifies bad data and flags it to 0.
    Converts to masked array for flagging, but returns zeroed numpy array.
    """

    datam = np.ma.masked_values(data, 0j, copy=False, shrink=False)

    spwchans = st.spw_chan_select
    for flagparams in st.prefs.flaglist:
        if len(flagparams) == 3:
            mode, arg0, arg1 = flagparams
        else:
            mode, arg0 = flagparams

        if mode == 'blstd':
            flag_blstd(datam, arg0, arg1)
        elif mode == 'badchtslide':
            flag_badchtslide(datam, spwchans, arg0, arg1)
        elif mode == 'badspw':
            flag_badspw(datam, spwchans, arg0)
        else:
            logger.warning("Flaging mode {0} not available.".format(mode))

    return datam.filled(0)


def flag_blstd(data, sigma, convergence):
    """ Use data (4d) to calculate (int, chan, pol) to be flagged.
    Masked arrays assumed as input.
    """

    sh = data.shape
#    flags = np.zeros((sh[0], sh[2], sh[3]), dtype=bool)

    blstd = np.ma.std(data, axis=1)

    # iterate to good median and std values
    blstdmednew = np.ma.median(blstd)
    blstdstdnew = np.ma.std(blstd)
    blstdstd = blstdstdnew*2  # TODO: is this initialization used?
    while (blstdstd-blstdstdnew)/blstdstd > convergence:
        blstdstd = blstdstdnew
        blstdmed = blstdmednew
        blstd = np.ma.masked_where(blstd > blstdmed + sigma*blstdstd, blstd, copy=False)
        blstdmednew = np.ma.median(blstd)
        blstdstdnew = np.ma.std(blstd)

    # flag blstd too high
    badt, badch, badpol = np.where(blstd > blstdmednew + sigma*blstdstdnew)
    logger.info("flagged by blstd: {0} of {1} total channel/time/pol cells."
                .format(len(badt), sh[0]*sh[2]*sh[3]))

    for i in range(len(badt)):
        data.mask[badt[i], :, badch[i], badpol[i]] = True


def flag_badchtslide(data, spwchans, sigma, win):
    """ Use data (4d) to calculate (int, chan, pol) to be flagged
    """

    sh = data.shape

    meanamp = np.abs(data).mean(axis=1)

    # calc badch as deviation from median of window
    spec = meanamp.mean(axis=0)
#    specmed = slidedev(spec, win)
    specmed = np.concatenate([spec[chans] - np.ma.median(spec[chans]) for chans in spwchans])
    badch = np.where(specmed > sigma*np.ma.std(specmed, axis=0))

    # calc badt as deviation from median of window
    lc = meanamp.mean(axis=1)
    lcmed = slidedev(lc, win)
    badt = np.where(lcmed > sigma*np.ma.std(lcmed, axis=0))

    badtcnt = len(np.ma.unique(badt))
    badchcnt = len(np.ma.unique(badch))
    logger.info("flagged by badchtslide: {0}/{1} pol-times and {2}/{3} pol-chans."
                .format(badtcnt, sh[0]*sh[3], badchcnt, sh[2]*sh[3]))

    for i in range(len(badch[0])):
        data.mask[:, :, badch[0][i], badch[1][i]] = True

    for i in range(len(badt[0])):
        data.mask[badt[0][i], :, :, badt[1][i]] = True


def flag_badspw(data, spwchans, sigma):
    """ Use data median variance between spw to flag spw
<<<<<<< HEAD
=======
    Best to use this after flagging bad channels.
>>>>>>> 6c84486c
    """

    nspw = len(spwchans)

    if nspw >= 4:
        # calc badspw
        spec = np.abs(data).mean(axis=3).mean(axis=1).mean(axis=0)
<<<<<<< HEAD
        variances = []
        for chans in spwchans:
            if len(chans) > 3:
                variances.append(np.ma.var(spec[chans]-np.ma.median(spec[chans])))
            else:
                variances.append(0)
        variances = np.ma.masked_equal(variances, 0)
        logger.debug("Variance per spw: {0}".format(variances))

        if np.ma.median(variances):
            badspw = []
            badspwnew = np.where(variances > sigma*np.ma.median(variances))[0]
            while len(badspwnew) > len(badspw):
                badspw = badspwnew
                goodspw = [spw for spw in range(nspw) if spw not in badspw]
                badspwnew = np.where(variances > sigma*np.ma.median(variances.take(goodspw)))[0]

            logger.info("flagged {0}/{1} spw ({2})"
                        .format(len(badspw), nspw, badspw))

            for i in badspw:
                data.mask[:, :, spwchans[i], :] = True
        else:
            logger.warning("flagged no badspw (no variance found)")
=======
        deviations = []
        for chans in spwchans:
            if spec[chans].count() > 3:
                deviations.append(np.ma.std(spec[chans]))
            else:
                deviations.append(0)
        deviations = np.ma.masked_equal(np.nan_to_num(deviations), 0)
        logger.info("badspw flagging finds deviations per spw: {0}"
                    .format(deviations))

        badspw = []
        badspwnew = np.where(deviations > sigma*np.ma.median(deviations))[0]
        while len(badspwnew) > len(badspw):
            badspw = badspwnew
            goodspw = [spw for spw in range(nspw) if spw not in badspw]
            badspwnew = np.where(deviations > sigma*np.ma.median(deviations.take(goodspw)))[0]

        badspw = np.concatenate((badspw, np.where(deviations.mask)[0]))

        logger.info("flagged {0}/{1} spw ({2})"
                    .format(len(badspw), nspw, badspw))

        for i in badspw:
            data.mask[:, :, spwchans[i], :] = True
>>>>>>> 6c84486c

    else:
        logger.warning("Fewer than 4 spw. Not performing badspw detetion.")


def slidedev(arr, win):
    """ Given a (len x 2) array, calculate the deviation from the median per pol.
    Calculates median over a window, win.
    """

    med = np.zeros_like(arr)
    for i in range(len(arr)):
        inds = list(range(max(0, i-win//2), i)) + list(range(i+1, min(i+win//2, len(arr))))
        med[i] = np.ma.median(arr.take(inds, axis=0), axis=0)

    return arr-med


def getonlineflags(st, segment):
    """ Gets antenna flags for a given segment from either sdm or mcaf server.
    Returns an array of flags (1: good, 0: bad) for each baseline.
    """

    t0, t1 = st.segmenttimes[segment]
    if st.metadata.datasource == 'sdm':
        sdm = util.getsdm(st.metadata.filename, bdfdir=st.metadata.bdfdir)
        scan = sdm.scan(st.metadata.scan)
        flags = scan.flags([t0, t1]).all(axis=0)
    elif st.metadata.datasource == 'vys':
        try:
            from realfast.mcaf_servers import getblflags
            flags = getblflags(st.metadata.datasetId, st.blarr,
                               startTime=t0, endTime=t1)
        except (ImportError, Exception):
            logger.warning("No mcaf antenna flag server flags available")
            flags = np.ones(st.nbl)

    if not flags.all():
        logger.info('Found antennas to flag in time range {0}-{1} '
                    .format(t0, t1))
    else:
        logger.info('No flagged antennas in time range {0}-{1} '
                    .format(t0, t1))

    return flags


def flag_data_rtpipe(st, data):
    """ Flagging data in single process
    Deprecated.
    """
    try:
        import rtlib_cython as rtlib
    except ImportError:
        logger.error("rtpipe not installed. Cannot import rtlib for flagging.")

    # **hack!**
    d = {'dataformat': 'sdm', 'ants': [int(ant.lstrip('ea')) for ant in st.ants], 'excludeants': st.prefs.excludeants, 'nants': len(st.ants)}

    for flag in st.prefs.flaglist:
        mode, sig, conv = flag
        for spw in st.spw:
            chans = np.arange(st.metadata.spw_nchan[spw]*spw, st.metadata.spw_nchan[spw]*(1+spw))
            for pol in range(st.npol):
                status = rtlib.dataflag(data, chans, pol, d, sig, mode, conv)
                logger.info(status)

    # hack to get rid of bad spw/pol combos whacked by rfi
    if st.prefs.badspwpol:
        logger.info('Comparing overall power between spw/pol. Removing those with {0} times typical value'.format(st.prefs.badspwpol))
        spwpol = {}
        for spw in st.spw:
            chans = np.arange(st.metadata.spw_nchan[spw]*spw, st.metadata.spw_nchan[spw]*(1+spw))
            for pol in range(st.npol):
                spwpol[(spw, pol)] = np.abs(data[:, :, chans, pol]).std()

        meanstd = np.mean(list(spwpol.values()))
        for (spw, pol) in spwpol:
            if spwpol[(spw, pol)] > st.prefs.badspwpol*meanstd:
                logger.info('Flagging all of (spw %d, pol %d) for excess noise.' % (spw, pol))
                chans = np.arange(st.metadata.spw_nchan[spw]*spw, st.metadata.spw_nchan[spw]*(1+spw))
                data[:, :, chans, pol] = 0j

    return data<|MERGE_RESOLUTION|>--- conflicted
+++ resolved
@@ -99,10 +99,6 @@
 
 def flag_badspw(data, spwchans, sigma):
     """ Use data median variance between spw to flag spw
-<<<<<<< HEAD
-=======
-    Best to use this after flagging bad channels.
->>>>>>> 6c84486c
     """
 
     nspw = len(spwchans)
@@ -110,7 +106,6 @@
     if nspw >= 4:
         # calc badspw
         spec = np.abs(data).mean(axis=3).mean(axis=1).mean(axis=0)
-<<<<<<< HEAD
         variances = []
         for chans in spwchans:
             if len(chans) > 3:
@@ -135,32 +130,6 @@
                 data.mask[:, :, spwchans[i], :] = True
         else:
             logger.warning("flagged no badspw (no variance found)")
-=======
-        deviations = []
-        for chans in spwchans:
-            if spec[chans].count() > 3:
-                deviations.append(np.ma.std(spec[chans]))
-            else:
-                deviations.append(0)
-        deviations = np.ma.masked_equal(np.nan_to_num(deviations), 0)
-        logger.info("badspw flagging finds deviations per spw: {0}"
-                    .format(deviations))
-
-        badspw = []
-        badspwnew = np.where(deviations > sigma*np.ma.median(deviations))[0]
-        while len(badspwnew) > len(badspw):
-            badspw = badspwnew
-            goodspw = [spw for spw in range(nspw) if spw not in badspw]
-            badspwnew = np.where(deviations > sigma*np.ma.median(deviations.take(goodspw)))[0]
-
-        badspw = np.concatenate((badspw, np.where(deviations.mask)[0]))
-
-        logger.info("flagged {0}/{1} spw ({2})"
-                    .format(len(badspw), nspw, badspw))
-
-        for i in badspw:
-            data.mask[:, :, spwchans[i], :] = True
->>>>>>> 6c84486c
 
     else:
         logger.warning("Fewer than 4 spw. Not performing badspw detetion.")
